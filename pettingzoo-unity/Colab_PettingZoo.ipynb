--- conflicted
+++ resolved
@@ -1,6 +1,4 @@
 {
-<<<<<<< HEAD
-=======
  "nbformat": 4,
  "nbformat_minor": 0,
  "metadata": {
@@ -30,7 +28,6 @@
    }
   }
  },
->>>>>>> 76fd380e
  "cells": [
   {
    "cell_type": "markdown",
