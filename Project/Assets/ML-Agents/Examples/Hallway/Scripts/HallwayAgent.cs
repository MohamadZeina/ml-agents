using System.Collections;
using UnityEngine;
using Unity.MLAgents;
using Unity.MLAgents.Actuators;
using Unity.MLAgents.Sensors;

public class HallwayAgent : Agent
{
    public GameObject ground;
    public GameObject area;
    public GameObject symbolOGoal;
    public GameObject symbolXGoal;
    public GameObject symbolO;
    public GameObject symbolX;
    public bool useVectorObs;
<<<<<<< HEAD
    protected Rigidbody m_AgentRb;
    protected Material m_GroundMaterial;
    protected Renderer m_GroundRenderer;
    protected HallwaySettings m_HallwaySettings;
    protected int m_Selection;
=======
    Rigidbody m_AgentRb;
    Material m_GroundMaterial;
    Renderer m_GroundRenderer;
    HallwaySettings m_HallwaySettings;
    int m_Selection;
    StatsRecorder m_statsRecorder;
>>>>>>> c90472ca

    public override void Initialize()
    {
        m_HallwaySettings = FindObjectOfType<HallwaySettings>();
        m_AgentRb = GetComponent<Rigidbody>();
        m_GroundRenderer = ground.GetComponent<Renderer>();
        m_GroundMaterial = m_GroundRenderer.material;
        m_statsRecorder = Academy.Instance.StatsRecorder;
    }

    public override void CollectObservations(VectorSensor sensor)
    {
        if (useVectorObs)
        {
            sensor.AddObservation(StepCount / (float)MaxStep);
        }
    }

    protected IEnumerator GoalScoredSwapGroundMaterial(Material mat, float time)
    {
        m_GroundRenderer.material = mat;
        yield return new WaitForSeconds(time);
        m_GroundRenderer.material = m_GroundMaterial;
    }

    public void MoveAgent(ActionSegment<int> act)
    {
        var dirToGo = Vector3.zero;
        var rotateDir = Vector3.zero;

        var action = act[0];
        switch (action)
        {
            case 1:
                dirToGo = transform.forward * 1f;
                break;
            case 2:
                dirToGo = transform.forward * -1f;
                break;
            case 3:
                rotateDir = transform.up * 1f;
                break;
            case 4:
                rotateDir = transform.up * -1f;
                break;
        }
        transform.Rotate(rotateDir, Time.deltaTime * 150f);
        m_AgentRb.AddForce(dirToGo * m_HallwaySettings.agentRunSpeed, ForceMode.VelocityChange);
    }

    public override void OnActionReceived(ActionBuffers actionBuffers)

    {
        AddReward(-1f / MaxStep);
        MoveAgent(actionBuffers.DiscreteActions);
    }

    void OnCollisionEnter(Collision col)
    {
        if (col.gameObject.CompareTag("symbol_O_Goal") || col.gameObject.CompareTag("symbol_X_Goal"))
        {
            if ((m_Selection == 0 && col.gameObject.CompareTag("symbol_O_Goal")) ||
                (m_Selection == 1 && col.gameObject.CompareTag("symbol_X_Goal")))
            {
                SetReward(1f);
                StartCoroutine(GoalScoredSwapGroundMaterial(m_HallwaySettings.goalScoredMaterial, 0.5f));
                m_statsRecorder.Add("Goal/Correct", 1, StatAggregationMethod.Sum);
            }
            else
            {
                SetReward(-0.1f);
                StartCoroutine(GoalScoredSwapGroundMaterial(m_HallwaySettings.failMaterial, 0.5f));
                m_statsRecorder.Add("Goal/Wrong", 1, StatAggregationMethod.Sum);
            }
            EndEpisode();
        }
    }

    public override void Heuristic(in ActionBuffers actionsOut)
    {
        var discreteActionsOut = actionsOut.DiscreteActions;
        discreteActionsOut[0] = 0;
        if (Input.GetKey(KeyCode.D))
        {
            discreteActionsOut[0] = 3;
        }
        else if (Input.GetKey(KeyCode.W))
        {
            discreteActionsOut[0] = 1;
        }
        else if (Input.GetKey(KeyCode.A))
        {
            discreteActionsOut[0] = 4;
        }
        else if (Input.GetKey(KeyCode.S))
        {
            discreteActionsOut[0] = 2;
        }
    }

    public override void OnEpisodeBegin()
    {
        var agentOffset = -15f;
        var blockOffset = 0f;
        m_Selection = Random.Range(0, 2);
        if (m_Selection == 0)
        {
            symbolO.transform.position =
                new Vector3(0f + Random.Range(-3f, 3f), 2f, blockOffset + Random.Range(-5f, 5f))
                + ground.transform.position;
            symbolX.transform.position =
                new Vector3(0f, -1000f, blockOffset + Random.Range(-5f, 5f))
                + ground.transform.position;
        }
        else
        {
            symbolO.transform.position =
                new Vector3(0f, -1000f, blockOffset + Random.Range(-5f, 5f))
                + ground.transform.position;
            symbolX.transform.position =
                new Vector3(0f, 2f, blockOffset + Random.Range(-5f, 5f))
                + ground.transform.position;
        }

        transform.position = new Vector3(0f + Random.Range(-3f, 3f),
            1f, agentOffset + Random.Range(-5f, 5f))
            + ground.transform.position;
        transform.rotation = Quaternion.Euler(0f, Random.Range(0f, 360f), 0f);
        m_AgentRb.velocity *= 0f;

        var goalPos = Random.Range(0, 2);
        if (goalPos == 0)
        {
            symbolOGoal.transform.position = new Vector3(7f, 0.5f, 22.29f) + area.transform.position;
            symbolXGoal.transform.position = new Vector3(-7f, 0.5f, 22.29f) + area.transform.position;
        }
        else
        {
            symbolXGoal.transform.position = new Vector3(7f, 0.5f, 22.29f) + area.transform.position;
            symbolOGoal.transform.position = new Vector3(-7f, 0.5f, 22.29f) + area.transform.position;
        }
        m_statsRecorder.Add("Goal/Correct", 0, StatAggregationMethod.Sum);
        m_statsRecorder.Add("Goal/Wrong", 0, StatAggregationMethod.Sum);
    }
}<|MERGE_RESOLUTION|>--- conflicted
+++ resolved
@@ -13,20 +13,11 @@
     public GameObject symbolO;
     public GameObject symbolX;
     public bool useVectorObs;
-<<<<<<< HEAD
     protected Rigidbody m_AgentRb;
     protected Material m_GroundMaterial;
     protected Renderer m_GroundRenderer;
     protected HallwaySettings m_HallwaySettings;
     protected int m_Selection;
-=======
-    Rigidbody m_AgentRb;
-    Material m_GroundMaterial;
-    Renderer m_GroundRenderer;
-    HallwaySettings m_HallwaySettings;
-    int m_Selection;
-    StatsRecorder m_statsRecorder;
->>>>>>> c90472ca
 
     public override void Initialize()
     {
