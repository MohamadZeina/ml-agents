--- conflicted
+++ resolved
@@ -1587,11 +1587,7 @@
   m_Name: 
   m_EditorClassIdentifier: 
   m_BrainParameters:
-<<<<<<< HEAD
-    VectorObservationSize: 233
-=======
     VectorObservationSize: 226
->>>>>>> 2e22f8c9
     NumStackedVectorObservations: 1
     VectorActionSize: 27000000
     VectorActionDescriptions: []
