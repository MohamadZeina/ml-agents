# # Unity ML-Agents Toolkit
# ## ML-Agent Learning (PPO)
# Contains an implementation of PPO as described in: https://arxiv.org/abs/1707.06347

from collections import defaultdict
from typing import cast

import numpy as np

from mlagents_envs.logging_util import get_logger
from mlagents_envs.base_env import BehaviorSpec
from mlagents.trainers.trainer.rl_trainer import RLTrainer
from mlagents.trainers.policy import Policy
from mlagents.trainers.policy.tf_policy import TFPolicy
from mlagents.trainers.ppo.optimizer import PPOOptimizer
from mlagents.trainers.trajectory import Trajectory
from mlagents.trainers.behavior_id_utils import BehaviorIdentifiers
from mlagents.trainers.settings import TrainerSettings, PPOSettings


logger = get_logger(__name__)


class PPOTrainer(RLTrainer):
    """The PPOTrainer is an implementation of the PPO algorithm."""

    def __init__(
            self,
            brain_name: str,
            reward_buff_cap: int,
            trainer_settings: TrainerSettings,
            training: bool,
            load: bool,
            seed: int,
            artifact_path: str,
    ):
        """
        Responsible for collecting experiences and training PPO model.
        :param brain_name: The name of the brain associated with trainer config
        :param reward_buff_cap: Max reward history to track in the reward buffer
        :param trainer_settings: The parameters for the trainer.
        :param training: Whether the trainer is set for training.
        :param load: Whether the model should be loaded.
        :param seed: The seed the model will be initialized with
        :param artifact_path: The directory within which to store artifacts from this trainer.
        """
        super().__init__(
            brain_name, trainer_settings, training, artifact_path, reward_buff_cap
        )
        self.hyperparameters: PPOSettings = cast(
            PPOSettings, self.trainer_settings.hyperparameters
        )
        self.load = load
        self.seed = seed
        self.policy: Policy = None  # type: ignore

    def _process_trajectory(self, trajectory: Trajectory) -> None:
        """
        Takes a trajectory and processes it, putting it into the update buffer.
        Processing involves calculating value and advantage targets for model updating step.
        :param trajectory: The Trajectory tuple containing the steps to be processed.
        """
        super()._process_trajectory(trajectory)
        agent_id = trajectory.agent_id  # All the agents should have the same ID

        agent_buffer_trajectory = trajectory.to_agentbuffer()
        # Update the normalization
        if self.is_training:
            self.policy.update_normalization(agent_buffer_trajectory["vector_obs"])

        # Get all value estimates
        value_estimates, value_next = self.optimizer.get_trajectory_value_estimates(
            agent_buffer_trajectory,
            trajectory.next_obs,
            trajectory.done_reached and not trajectory.interrupted,
            )
        for name, v in value_estimates.items():
            agent_buffer_trajectory[f"{name}_value_estimates"].extend(v)
            self._stats_reporter.add_stat(
                self.optimizer.reward_signals[name].value_name, np.mean(v)
            )

        # Evaluate all reward functions
        self.collected_rewards["environment"][agent_id] += np.sum(
            agent_buffer_trajectory["environment_rewards"]
        )
        for name, reward_signal in self.optimizer.reward_signals.items():
            evaluate_result = reward_signal.evaluate_batch(
                agent_buffer_trajectory
            ).scaled_reward
            agent_buffer_trajectory[f"{name}_rewards"].extend(evaluate_result)
            # Report the reward signals
            self.collected_rewards[name][agent_id] += np.sum(evaluate_result)

        # Compute GAE and returns
        tmp_advantages = []
        tmp_returns = []
        for name in self.optimizer.reward_signals:
            bootstrap_value = value_next[name]

            local_rewards = agent_buffer_trajectory[f"{name}_rewards"].get_batch()
            local_value_estimates = agent_buffer_trajectory[
                f"{name}_value_estimates"
            ].get_batch()
            local_advantage = get_gae(
                rewards=local_rewards,
                value_estimates=local_value_estimates,
                value_next=bootstrap_value,
                gamma=self.optimizer.reward_signals[name].gamma,
                lambd=self.hyperparameters.lambd,
            )
            local_return = local_advantage + local_value_estimates
            # This is later use as target for the different value estimates
            agent_buffer_trajectory[f"{name}_returns"].set(local_return)
            agent_buffer_trajectory[f"{name}_advantage"].set(local_advantage)
            tmp_advantages.append(local_advantage)
            tmp_returns.append(local_return)

        # Get global advantages
        global_advantages = list(
            np.mean(np.array(tmp_advantages, dtype=np.float32), axis=0)
        )
        global_returns = list(np.mean(np.array(tmp_returns, dtype=np.float32), axis=0))
        agent_buffer_trajectory["advantages"].set(global_advantages)
        agent_buffer_trajectory["discounted_returns"].set(global_returns)
        # Append to update buffer
        agent_buffer_trajectory.resequence_and_append(
            self.update_buffer, training_length=self.policy.sequence_length
        )

        # If this was a terminal trajectory, append stats and reset reward collection
        if trajectory.done_reached:
            self._update_end_episode_stats(agent_id, self.optimizer)

    def _is_ready_update(self):
        """
        Returns whether or not the trainer has enough elements to run update model
        :return: A boolean corresponding to whether or not update_model() can be run
        """
        size_of_buffer = self.update_buffer.num_experiences
        return size_of_buffer > self.hyperparameters.buffer_size

    def _update_policy(self):
        """
        Uses demonstration_buffer to update the policy.
        The reward signal generators must be updated in this method at their own pace.
        """
        buffer_length = self.update_buffer.num_experiences
        self.cumulative_returns_since_policy_update.clear()

        # Make sure batch_size is a multiple of sequence length. During training, we
        # will need to reshape the data into a batch_size x sequence_length tensor.
        batch_size = (
                self.hyperparameters.batch_size
                - self.hyperparameters.batch_size % self.policy.sequence_length
        )
        # Make sure there is at least one sequence
        batch_size = max(batch_size, self.policy.sequence_length)

        n_sequences = max(
            int(self.hyperparameters.batch_size / self.policy.sequence_length), 1
        )

        advantages = self.update_buffer["advantages"].get_batch()
        self.update_buffer["advantages"].set(
            (advantages - advantages.mean()) / (advantages.std() + 1e-10)
        )
        num_epoch = self.hyperparameters.num_epoch
        batch_update_stats = defaultdict(list)
        for _ in range(num_epoch):
            self.update_buffer.shuffle(sequence_length=self.policy.sequence_length)
            buffer = self.update_buffer
            max_num_batch = buffer_length // batch_size
            for i in range(0, max_num_batch * batch_size, batch_size):
                update_stats = self.optimizer.update(
                    buffer.make_mini_batch(i, i + batch_size), n_sequences
                )
                for stat_name, value in update_stats.items():
                    batch_update_stats[stat_name].append(value)

        for stat, stat_list in batch_update_stats.items():
            self._stats_reporter.add_stat(stat, np.mean(stat_list))

        if self.optimizer.bc_module:
            update_stats = self.optimizer.bc_module.update()
            for stat, val in update_stats.items():
                self._stats_reporter.add_stat(stat, val)
        self._clear_update_buffer()
        return True

    def create_policy(
            self, parsed_behavior_id: BehaviorIdentifiers, behavior_spec: BehaviorSpec
    ) -> TFPolicy:
        """
        Creates a PPO policy to trainers list of policies.
        :param behavior_spec: specifications for policy construction
        :return policy
        """
        policy = TFPolicy(
            self.seed,
            behavior_spec,
            self.trainer_settings,
            model_path=self.artifact_path,
            load=self.load,
            condition_sigma_on_obs=False,  # Faster training for PPO
            create_tf_graph=False,  # We will create the TF graph in the Optimizer
        )

        return policy

    def add_policy(
<<<<<<< HEAD
            self, parsed_behavior_id: BehaviorIdentifiers, policy: TFPolicy
=======
        self, parsed_behavior_id: BehaviorIdentifiers, policy: Policy
>>>>>>> 38978ed3
    ) -> None:
        """
        Adds policy to trainer.
        :param parsed_behavior_id: Behavior identifiers that the policy should belong to.
        :param policy: Policy to associate with name_behavior_id.
        """
        if self.policy:
            logger.warning(
                "Your environment contains multiple teams, but {} doesn't support adversarial games. Enable self-play to \
                    train adversarial games.".format(
                    self.__class__.__name__
                )
            )
        self.policy = policy
        self.policies[parsed_behavior_id.behavior_id] = policy
        self.optimizer = PPOOptimizer(
            cast(TFPolicy, self.policy), self.trainer_settings
        )
        for _reward_signal in self.optimizer.reward_signals.keys():
            self.collected_rewards[_reward_signal] = defaultdict(lambda: 0)
        # Needed to resume loads properly
        self.step = policy.get_current_step()

    def get_policy(self, name_behavior_id: str) -> Policy:
        """
        Gets policy from trainer associated with name_behavior_id
        :param name_behavior_id: full identifier of policy
        """

        return self.policy


def discount_rewards(r, gamma=0.99, value_next=0.0):
    """
    Computes discounted sum of future rewards for use in updating value estimate.
    :param r: List of rewards.
    :param gamma: Discount factor.
    :param value_next: T+1 value estimate for returns calculation.
    :return: discounted sum of future rewards as list.
    """
    discounted_r = np.zeros_like(r)
    running_add = value_next
    for t in reversed(range(0, r.size)):
        running_add = running_add * gamma + r[t]
        discounted_r[t] = running_add
    return discounted_r


def get_gae(rewards, value_estimates, value_next=0.0, gamma=0.99, lambd=0.95):
    """
    Computes generalized advantage estimate for use in updating policy.
    :param rewards: list of rewards for time-steps t to T.
    :param value_next: Value estimate for time-step T+1.
    :param value_estimates: list of value estimates for time-steps t to T.
    :param gamma: Discount factor.
    :param lambd: GAE weighing factor.
    :return: list of advantage estimates for time-steps t to T.
    """
    value_estimates = np.append(value_estimates, value_next)
    delta_t = rewards + gamma * value_estimates[1:] - value_estimates[:-1]
    advantage = discount_rewards(r=delta_t, gamma=gamma * lambd)
    return advantage<|MERGE_RESOLUTION|>--- conflicted
+++ resolved
@@ -209,11 +209,7 @@
         return policy
 
     def add_policy(
-<<<<<<< HEAD
-            self, parsed_behavior_id: BehaviorIdentifiers, policy: TFPolicy
-=======
         self, parsed_behavior_id: BehaviorIdentifiers, policy: Policy
->>>>>>> 38978ed3
     ) -> None:
         """
         Adds policy to trainer.
