--- conflicted
+++ resolved
@@ -86,7 +86,6 @@
 
         self.actor_critic.to("cpu")
 
-<<<<<<< HEAD
     @property
     def export_memory_size(self) -> int:
         """
@@ -95,12 +94,9 @@
         """
         return self._export_m_size
 
-    def split_decision_step(self, decision_requests):
-=======
     def _split_decision_step(
         self, decision_requests: DecisionSteps
     ) -> Tuple[SplitObservations, np.ndarray]:
->>>>>>> 71e7b177
         vec_vis_obs = SplitObservations.from_observations(decision_requests.obs)
         mask = None
         if not self.use_continuous_act:
