import pytest
from mlagents.torch_utils import torch
import numpy as np

from mlagents.trainers.settings import EncoderType, ScheduleType
from mlagents.trainers.torch.utils import ModelUtils
from mlagents.trainers.exception import UnityTrainerException
from mlagents.trainers.torch.encoders import VectorInput
<<<<<<< HEAD
from mlagents.trainers.tests.dummy_config import create_sensor_specs_with_shapes
from mlagents_envs.base_env import SensorSpec, DimensionProperty
=======
from mlagents.trainers.tests.dummy_config import create_observation_specs_with_shapes
>>>>>>> cb8e2209


def test_min_visual_size():
    # Make sure each EncoderType has an entry in MIS_RESOLUTION_FOR_ENCODER
    assert set(ModelUtils.MIN_RESOLUTION_FOR_ENCODER.keys()) == set(EncoderType)

    for encoder_type in EncoderType:
        good_size = ModelUtils.MIN_RESOLUTION_FOR_ENCODER[encoder_type]
        vis_input = torch.ones((1, good_size, good_size, 3))
        ModelUtils._check_resolution_for_encoder(good_size, good_size, encoder_type)
        enc_func = ModelUtils.get_encoder_for_type(encoder_type)
        enc = enc_func(good_size, good_size, 3, 1)
        enc.forward(vis_input)

        # Anything under the min size should raise an exception. If not, decrease the min size!
        with pytest.raises(Exception):
            bad_size = ModelUtils.MIN_RESOLUTION_FOR_ENCODER[encoder_type] - 1
            vis_input = torch.ones((1, bad_size, bad_size, 3))

            with pytest.raises(UnityTrainerException):
                # Make sure we'd hit a friendly error during model setup time.
                ModelUtils._check_resolution_for_encoder(
                    bad_size, bad_size, encoder_type
                )

            enc = enc_func(bad_size, bad_size, 3, 1)
            enc.forward(vis_input)


@pytest.mark.parametrize("num_visual", [0, 1, 2])
@pytest.mark.parametrize("num_vector", [0, 1, 2])
@pytest.mark.parametrize("normalize", [True, False])
@pytest.mark.parametrize("encoder_type", [EncoderType.SIMPLE, EncoderType.NATURE_CNN])
def test_create_inputs(encoder_type, normalize, num_vector, num_visual):
    vec_obs_shape = (5,)
    vis_obs_shape = (84, 84, 3)
    obs_shapes = []
    for _ in range(num_vector):
        obs_shapes.append(vec_obs_shape)
    for _ in range(num_visual):
        obs_shapes.append(vis_obs_shape)
    h_size = 128
<<<<<<< HEAD
    sen_spec = create_sensor_specs_with_shapes(obs_shapes)
    encoders, embedding_sizes, _ = ModelUtils.create_input_processors(
        sen_spec, h_size, encoder_type, normalize
=======
    obs_spec = create_observation_specs_with_shapes(obs_shapes)
    encoders, embedding_sizes = ModelUtils.create_input_processors(
        obs_spec, h_size, encoder_type, normalize
>>>>>>> cb8e2209
    )
    total_output = sum(embedding_sizes)
    vec_enc = []
    vis_enc = []
    for i, enc in enumerate(encoders):
        if len(obs_shapes[i]) == 1:
            vec_enc.append(enc)
        else:
            vis_enc.append(enc)
    assert len(vec_enc) == num_vector
    assert len(vis_enc) == num_visual
    assert total_output == int(num_visual * h_size + vec_obs_shape[0] * num_vector)
    if num_vector > 0:
        assert isinstance(vec_enc[0], VectorInput)

    for enc in vis_enc:
        assert isinstance(enc, ModelUtils.get_encoder_for_type(encoder_type))


def test_decayed_value():
    test_steps = [0, 4, 9]
    # Test constant decay
    param = ModelUtils.DecayedValue(ScheduleType.CONSTANT, 1.0, 0.2, test_steps[-1])
    for _step in test_steps:
        _param = param.get_value(_step)
        assert _param == 1.0

    test_results = [1.0, 0.6444, 0.2]
    # Test linear decay
    param = ModelUtils.DecayedValue(ScheduleType.LINEAR, 1.0, 0.2, test_steps[-1])
    for _step, _result in zip(test_steps, test_results):
        _param = param.get_value(_step)
        assert _param == pytest.approx(_result, abs=0.01)

    # Test invalid
    with pytest.raises(UnityTrainerException):
        ModelUtils.DecayedValue(
            "SomeOtherSchedule", 1.0, 0.2, test_steps[-1]
        ).get_value(0)


def test_polynomial_decay():
    test_steps = [0, 4, 9]
    test_results = [1.0, 0.7, 0.2]
    for _step, _result in zip(test_steps, test_results):
        decayed = ModelUtils.polynomial_decay(
            1.0, 0.2, test_steps[-1], _step, power=0.8
        )
        assert decayed == pytest.approx(_result, abs=0.01)


def test_list_to_tensor():
    # Test converting pure list
    unconverted_list = [[1.0, 2], [1, 3], [1, 4]]
    tensor = ModelUtils.list_to_tensor(unconverted_list)
    # Should be equivalent to torch.tensor conversion
    assert torch.equal(tensor, torch.tensor(unconverted_list))

    # Test converting pure numpy array
    np_list = np.asarray(unconverted_list)
    tensor = ModelUtils.list_to_tensor(np_list)
    # Should be equivalent to torch.tensor conversion
    assert torch.equal(tensor, torch.tensor(unconverted_list))

    # Test converting list of numpy arrays
    list_of_np = [np.asarray(_el) for _el in unconverted_list]
    tensor = ModelUtils.list_to_tensor(list_of_np)
    # Should be equivalent to torch.tensor conversion
    assert torch.equal(tensor, torch.tensor(unconverted_list, dtype=torch.float32))


def test_break_into_branches():
    # Test normal multi-branch case
    all_actions = torch.tensor([[1, 2, 3, 4, 5, 6]])
    action_size = [2, 1, 3]
    broken_actions = ModelUtils.break_into_branches(all_actions, action_size)
    assert len(action_size) == len(broken_actions)
    for i, _action in enumerate(broken_actions):
        assert _action.shape == (1, action_size[i])

    # Test 1-branch case
    action_size = [6]
    broken_actions = ModelUtils.break_into_branches(all_actions, action_size)
    assert len(broken_actions) == 1
    assert broken_actions[0].shape == (1, 6)


def test_actions_to_onehot():
    all_actions = torch.tensor([[1, 0, 2], [1, 0, 2]])
    action_size = [2, 1, 3]
    oh_actions = ModelUtils.actions_to_onehot(all_actions, action_size)
    expected_result = [
        torch.tensor([[0, 1], [0, 1]], dtype=torch.float),
        torch.tensor([[1], [1]], dtype=torch.float),
        torch.tensor([[0, 0, 1], [0, 0, 1]], dtype=torch.float),
    ]
    for res, exp in zip(oh_actions, expected_result):
        assert torch.equal(res, exp)


def test_masked_mean():
    test_input = torch.tensor([1, 2, 3, 4, 5])
    masks = torch.ones_like(test_input).bool()
    mean = ModelUtils.masked_mean(test_input, masks=masks)
    assert mean == 3.0

    masks = torch.tensor([False, False, True, True, True])
    mean = ModelUtils.masked_mean(test_input, masks=masks)
    assert mean == 4.0

    # Make sure it works if all masks are off
    masks = torch.tensor([False, False, False, False, False])
    mean = ModelUtils.masked_mean(test_input, masks=masks)
    assert mean == 0.0

    # Make sure it works with 2d arrays of shape (mask_length, N)
    test_input = torch.tensor([1, 2, 3, 4, 5]).repeat(2, 1).T
    masks = torch.tensor([False, False, True, True, True])
    mean = ModelUtils.masked_mean(test_input, masks=masks)
    assert mean == 4.0


def test_soft_update():
    class TestModule(torch.nn.Module):
        def __init__(self, vals):
            super().__init__()
            self.parameter = torch.nn.Parameter(torch.ones(5, 5, 5) * vals)

    tm1 = TestModule(0)
    tm2 = TestModule(1)
    tm3 = TestModule(2)

    ModelUtils.soft_update(tm1, tm3, tau=0.5)
    assert torch.equal(tm3.parameter, torch.ones(5, 5, 5))

    ModelUtils.soft_update(tm1, tm2, tau=1.0)
    assert torch.equal(tm2.parameter, tm1.parameter)


def test_can_train_dim_property():
    spec = SensorSpec(
        (5, 5, 3),
        (
            DimensionProperty.UNSPECIFIED,
            DimensionProperty.UNSPECIFIED,
            DimensionProperty.UNSPECIFIED,
        ),
    )
    assert ModelUtils.can_encode_visual(spec)
    assert not ModelUtils.can_encode_vector(spec)
    assert not ModelUtils.can_encode_attention(spec)

    spec = SensorSpec(
        (5, 5, 3),
        (
            DimensionProperty.TRANSLATIONAL_EQUIVARIANCE,
            DimensionProperty.TRANSLATIONAL_EQUIVARIANCE,
            DimensionProperty.NONE,
        ),
    )
    assert ModelUtils.can_encode_visual(spec)
    assert not ModelUtils.can_encode_vector(spec)
    assert not ModelUtils.can_encode_attention(spec)

    spec = SensorSpec(
        (5, 5, 3, 5),
        (
            DimensionProperty.UNSPECIFIED,
            DimensionProperty.UNSPECIFIED,
            DimensionProperty.UNSPECIFIED,
            DimensionProperty.UNSPECIFIED,
        ),
    )
    assert not ModelUtils.can_encode_visual(spec)
    assert not ModelUtils.can_encode_vector(spec)
    assert not ModelUtils.can_encode_attention(spec)

    spec = SensorSpec(
        (5, 6), (DimensionProperty.UNSPECIFIED, DimensionProperty.UNSPECIFIED)
    )
    assert not ModelUtils.can_encode_visual(spec)
    assert not ModelUtils.can_encode_vector(spec)
    assert not ModelUtils.can_encode_attention(spec)

    spec = SensorSpec(
        (5, 6),
        (
            DimensionProperty.TRANSLATIONAL_EQUIVARIANCE,
            DimensionProperty.TRANSLATIONAL_EQUIVARIANCE,
        ),
    )
    assert not ModelUtils.can_encode_visual(spec)
    assert not ModelUtils.can_encode_vector(spec)
    assert not ModelUtils.can_encode_attention(spec)

    spec = SensorSpec((5, 6), (DimensionProperty.VARIABLE_SIZE, DimensionProperty.NONE))
    assert not ModelUtils.can_encode_visual(spec)
    assert not ModelUtils.can_encode_vector(spec)
    assert ModelUtils.can_encode_attention(spec)

    spec = SensorSpec((5,), (DimensionProperty.UNSPECIFIED,))
    assert not ModelUtils.can_encode_visual(spec)
    assert ModelUtils.can_encode_vector(spec)
    assert not ModelUtils.can_encode_attention(spec)

    spec = SensorSpec((5,), (DimensionProperty.NONE,))
    assert not ModelUtils.can_encode_visual(spec)
    assert ModelUtils.can_encode_vector(spec)
    assert not ModelUtils.can_encode_attention(spec)<|MERGE_RESOLUTION|>--- conflicted
+++ resolved
@@ -6,12 +6,8 @@
 from mlagents.trainers.torch.utils import ModelUtils
 from mlagents.trainers.exception import UnityTrainerException
 from mlagents.trainers.torch.encoders import VectorInput
-<<<<<<< HEAD
-from mlagents.trainers.tests.dummy_config import create_sensor_specs_with_shapes
-from mlagents_envs.base_env import SensorSpec, DimensionProperty
-=======
+from mlagents_envs.base_env import ObservationSpec, DimensionProperty, ObservationType
 from mlagents.trainers.tests.dummy_config import create_observation_specs_with_shapes
->>>>>>> cb8e2209
 
 
 def test_min_visual_size():
@@ -54,15 +50,9 @@
     for _ in range(num_visual):
         obs_shapes.append(vis_obs_shape)
     h_size = 128
-<<<<<<< HEAD
-    sen_spec = create_sensor_specs_with_shapes(obs_shapes)
+    obs_spec = create_observation_specs_with_shapes(obs_shapes)
     encoders, embedding_sizes, _ = ModelUtils.create_input_processors(
-        sen_spec, h_size, encoder_type, normalize
-=======
-    obs_spec = create_observation_specs_with_shapes(obs_shapes)
-    encoders, embedding_sizes = ModelUtils.create_input_processors(
         obs_spec, h_size, encoder_type, normalize
->>>>>>> cb8e2209
     )
     total_output = sum(embedding_sizes)
     vec_enc = []
@@ -203,31 +193,33 @@
 
 
 def test_can_train_dim_property():
-    spec = SensorSpec(
+    spec = ObservationSpec(
         (5, 5, 3),
         (
             DimensionProperty.UNSPECIFIED,
             DimensionProperty.UNSPECIFIED,
             DimensionProperty.UNSPECIFIED,
         ),
+        ObservationType.DEFAULT,
     )
     assert ModelUtils.can_encode_visual(spec)
     assert not ModelUtils.can_encode_vector(spec)
     assert not ModelUtils.can_encode_attention(spec)
 
-    spec = SensorSpec(
+    spec = ObservationSpec(
         (5, 5, 3),
         (
             DimensionProperty.TRANSLATIONAL_EQUIVARIANCE,
             DimensionProperty.TRANSLATIONAL_EQUIVARIANCE,
             DimensionProperty.NONE,
         ),
+        ObservationType.DEFAULT,
     )
     assert ModelUtils.can_encode_visual(spec)
     assert not ModelUtils.can_encode_vector(spec)
     assert not ModelUtils.can_encode_attention(spec)
 
-    spec = SensorSpec(
+    spec = ObservationSpec(
         (5, 5, 3, 5),
         (
             DimensionProperty.UNSPECIFIED,
@@ -235,40 +227,49 @@
             DimensionProperty.UNSPECIFIED,
             DimensionProperty.UNSPECIFIED,
         ),
-    )
-    assert not ModelUtils.can_encode_visual(spec)
-    assert not ModelUtils.can_encode_vector(spec)
-    assert not ModelUtils.can_encode_attention(spec)
-
-    spec = SensorSpec(
-        (5, 6), (DimensionProperty.UNSPECIFIED, DimensionProperty.UNSPECIFIED)
-    )
-    assert not ModelUtils.can_encode_visual(spec)
-    assert not ModelUtils.can_encode_vector(spec)
-    assert not ModelUtils.can_encode_attention(spec)
-
-    spec = SensorSpec(
+        ObservationType.DEFAULT,
+    )
+    assert not ModelUtils.can_encode_visual(spec)
+    assert not ModelUtils.can_encode_vector(spec)
+    assert not ModelUtils.can_encode_attention(spec)
+
+    spec = ObservationSpec(
         (5, 6),
-        (
-            DimensionProperty.TRANSLATIONAL_EQUIVARIANCE,
-            DimensionProperty.TRANSLATIONAL_EQUIVARIANCE,
-        ),
-    )
-    assert not ModelUtils.can_encode_visual(spec)
-    assert not ModelUtils.can_encode_vector(spec)
-    assert not ModelUtils.can_encode_attention(spec)
-
-    spec = SensorSpec((5, 6), (DimensionProperty.VARIABLE_SIZE, DimensionProperty.NONE))
+        (DimensionProperty.UNSPECIFIED, DimensionProperty.UNSPECIFIED),
+        ObservationType.DEFAULT,
+    )
+    assert not ModelUtils.can_encode_visual(spec)
+    assert not ModelUtils.can_encode_vector(spec)
+    assert not ModelUtils.can_encode_attention(spec)
+
+    spec = ObservationSpec(
+        (5, 6),
+        (
+            DimensionProperty.TRANSLATIONAL_EQUIVARIANCE,
+            DimensionProperty.TRANSLATIONAL_EQUIVARIANCE,
+        ),
+    )
+    assert not ModelUtils.can_encode_visual(spec)
+    assert not ModelUtils.can_encode_vector(spec)
+    assert not ModelUtils.can_encode_attention(spec)
+
+    spec = ObservationSpec(
+        (5, 6),
+        (DimensionProperty.VARIABLE_SIZE, DimensionProperty.NONE),
+        ObservationType.DEFAULT,
+    )
     assert not ModelUtils.can_encode_visual(spec)
     assert not ModelUtils.can_encode_vector(spec)
     assert ModelUtils.can_encode_attention(spec)
 
-    spec = SensorSpec((5,), (DimensionProperty.UNSPECIFIED,))
+    spec = ObservationSpec(
+        (5,), (DimensionProperty.UNSPECIFIED,), ObservationType.DEFAULT
+    )
     assert not ModelUtils.can_encode_visual(spec)
     assert ModelUtils.can_encode_vector(spec)
     assert not ModelUtils.can_encode_attention(spec)
 
-    spec = SensorSpec((5,), (DimensionProperty.NONE,))
+    spec = ObservationSpec((5,), (DimensionProperty.NONE,), ObservationType.DEFAULT)
     assert not ModelUtils.can_encode_visual(spec)
     assert ModelUtils.can_encode_vector(spec)
     assert not ModelUtils.can_encode_attention(spec)