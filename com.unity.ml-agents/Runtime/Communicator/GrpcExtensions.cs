--- conflicted
+++ resolved
@@ -428,38 +428,20 @@
             // Add the dimension properties to the observationProto
             var dimensionProperties = obsSpec.DimensionProperties;
             for (int i = 0; i < dimensionProperties.Length; i++)
-<<<<<<< HEAD
             {
                 observationProto.DimensionProperties.Add((int)dimensionProperties[i]);
             }
 
             // Checking trainer compatibility with variable length observations
             if (dimensionProperties == new InplaceArray<DimensionProperty>(DimensionProperty.VariableSize, DimensionProperty.None))
-            {
-=======
-            {
-                observationProto.DimensionProperties.Add((int)dimensionProperties[i]);
-            }
-
-            // Checking trainer compatibility with variable length observations
-            if (dimensionProperties == new InplaceArray<DimensionProperty>(DimensionProperty.VariableSize, DimensionProperty.None))
-            {
->>>>>>> a0b15784
+
                 var trainerCanHandleVarLenObs = Academy.Instance.TrainerCapabilities == null || Academy.Instance.TrainerCapabilities.VariableLengthObservation;
                 if (!trainerCanHandleVarLenObs)
                 {
                     throw new UnityAgentsException("Variable Length Observations are not supported by the trainer");
                 }
             }
-<<<<<<< HEAD
-            observationProto.Shape.AddRange(shape);
-            var sensorName = sensor.GetName();
-            if (!string.IsNullOrEmpty(sensorName))
-            {
-                observationProto.Name = sensorName;
-            }
-=======
->>>>>>> a0b15784
+
 
             for (var i = 0; i < shape.Length; i++)
             {
