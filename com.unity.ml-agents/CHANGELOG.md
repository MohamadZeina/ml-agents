# Changelog

All notable changes to this package will be documented in this file.

The format is based on [Keep a Changelog](http://keepachangelog.com/en/1.0.0/)
and this project adheres to
[Semantic Versioning](http://semver.org/spec/v2.0.0.html).

## [Unreleased]
### Major Changes
#### com.unity.ml-agents / com.unity.ml-agents.extensions (C#)
#### ml-agents / ml-agents-envs / gym-unity (Python)
### Minor Changes
#### com.unity.ml-agents / com.unity.ml-agents.extensions (C#)
#### ml-agents / ml-agents-envs / gym-unity (Python)
### Bug Fixes
#### com.unity.ml-agents / com.unity.ml-agents.extensions (C#)
#### ml-agents / ml-agents-envs / gym-unity (Python)
- Fixed a bug in multi-agent cooperative training where agents might not receive all of the states of
terminated teammates. (#5441)
<<<<<<< HEAD
- Fixed a bug when using LSTM and SAC where the buffer might contain non-integer numbers of sequences. (#5456)

=======
- Fixed wrong attribute name in argparser for torch device option (#5433)(#5467)
- Fixed conflicting CLI and yaml options regarding resume & initialize_from (#5495)
>>>>>>> 45dc5dc9
## [2.1.0-exp.1] - 2021-06-09
### Minor Changes
#### com.unity.ml-agents / com.unity.ml-agents.extensions (C#)
- update Barracuda to 2.0.0-pre.3. (#5385)
- Fixed NullReferenceException when adding Behavior Parameters with no Agent. (#5382)
- Add stacking option in Editor for `VectorSensorComponent`. (#5376)
#### ml-agents / ml-agents-envs / gym-unity (Python)
- Lock cattrs dependency version to 1.6. (#5397)
- Added a fully connected visual encoder for environments with very small image inputs. (#5351)
- Colab notebooks illustrating the use of the Python API are now part of the repository. (#5399)
### Bug Fixes
#### com.unity.ml-agents / com.unity.ml-agents.extensions (C#)
- RigidBodySensorComponent now displays a warning if it's used in a way that won't generate useful observations. (#5387)
- Update the documentation with a note saying that `GridSensor` does not work in 2D environments. (#5396)
- Fixed an error where sensors would not reset properly before collecting the last observation at the end of an
episode. (#5375)

#### ml-agents / ml-agents-envs / gym-unity (Python)
- The calculation of the target entropy of SAC with continuous actions was incorrect and has been fixed. (#5372)
- Fixed an issue where the histogram stats would not be reported correctly in TensorBoard. (#5410)
- Fixed error when importing models which use the ResNet encoder. (#5358)


## [2.0.0-exp.1] - 2021-04-22
### Major Changes
#### com.unity.ml-agents / com.unity.ml-agents.extensions (C#)
- The minimum supported Unity version was updated to 2019.4. (#5166)
- Several breaking interface changes were made. See the
[Migration Guide](https://github.com/Unity-Technologies/ml-agents/blob/release_17_docs/docs/Migrating.md) for more
details.
- Some methods previously marked as `Obsolete` have been removed. If you were using these methods, you need to replace them with their supported counterpart.
- The interface for disabling discrete actions in `IDiscreteActionMask` has changed.
`WriteMask(int branch, IEnumerable<int> actionIndices)` was replaced with
`SetActionEnabled(int branch, int actionIndex, bool isEnabled)`. (#5060)
- IActuator now implements IHeuristicProvider. (#5110)
- `ISensor.GetObservationShape()` was removed, and `GetObservationSpec()` was added. The `ITypedSensor`
and `IDimensionPropertiesSensor` interfaces were removed. (#5127)
- `ISensor.GetCompressionType()` was removed, and `GetCompressionSpec()` was added. The `ISparseChannelSensor`
interface was removed. (#5164)
- The abstract method `SensorComponent.GetObservationShape()` was no longer being called, so it has been removed. (#5172)
- `SensorComponent.CreateSensor()` was replaced with `SensorComponent.CreateSensors()`, which returns an `ISensor[]`. (#5181)
- `Match3Sensor` was refactored to produce cell and special type observations separately, and `Match3SensorComponent` now
produces two `Match3Sensor`s (unless there are no special types). Previously trained models will have different observation
sizes and will need to be retrained. (#5181)
- The `AbstractBoard` class for integration with Match-3 games was changed to make it easier to support boards with
different sizes using the same model. For a summary of the interface changes, please see the Migration Guide. (##5189)
- Updated the Barracuda package to version `1.4.0-preview`(#5236)
- `GridSensor` has been refactored and moved to main package, with changes to both sensor interfaces and behaviors.
Exsisting GridSensor created by extension package will not work in newer version. Previously trained models will
need to be retrained. Please see the Migration Guide for more details. (#5256)
- Models trained with 1.x versions of ML-Agents will no longer work at inference if they were trained using recurrent neural networks (#5254)

### Minor Changes
#### com.unity.ml-agents / com.unity.ml-agents.extensions (C#)
- The `.onnx` models input names have changed. All input placeholders will now use the prefix `obs_` removing the distinction between visual and vector observations. In addition, the inputs and outputs of LSTM changed. Models created with this version will not be usable with previous versions of the package (#5080, #5236)
- The `.onnx` models discrete action output now contains the discrete actions values and not the logits. Models created with this version will not be usable with previous versions of the package (#5080)
- Added ML-Agents package settings. (#5027)
- Make com.unity.modules.unityanalytics an optional dependency. (#5109)
- Make com.unity.modules.physics and com.unity.modules.physics2d optional dependencies. (#5112)
- The default `InferenceDevice` is now `InferenceDevice.Default`, which is equivalent to `InferenceDevice.Burst`. If you
depend on the previous behavior, you can explicitly set the Agent's `InferenceDevice` to `InferenceDevice.CPU`. (#5175)
- Added support for `Goal Signal` as a type of observation. Trainers can now use HyperNetworks to process `Goal Signal`. Trainers with HyperNetworks are more effective at solving multiple tasks. (#5142, #5159, #5149)
- Modified the [GridWorld environment](https://github.com/Unity-Technologies/ml-agents/blob/main/docs/Learning-Environment-Examples.md#gridworld) to use the new `Goal Signal` feature. (#5193)
- `DecisionRequester.ShouldRequestDecision()` and `ShouldRequestAction()`methods were added. These are used to
determine whether `Agent.RequestDecision()` and `Agent.RequestAction()` are called (respectively). (#5223)
- `RaycastPerceptionSensor` now caches its raycast results; they can be accessed via `RayPerceptionSensor.RayPerceptionOutput`. (#5222)
- `ActionBuffers` are now reset to zero before being passed to `Agent.Heuristic()` and
`IHeuristicProvider.Heuristic()`. (#5227)
- `Agent` will now call `IDisposable.Dispose()` on all `ISensor`s that implement the `IDisposable` interface. (#5233)
- `CameraSensor`, `RenderTextureSensor`, and `Match3Sensor` will now reuse their `Texture2D`s, reducing the
amount of memory that needs to be allocated during runtime. (#5233)
- Optimzed `ObservationWriter.WriteTexture()` so that it doesn't call `Texture2D.GetPixels32()` for `RGB24` textures.
This results in much less memory being allocated during inference with `CameraSensor` and `RenderTextureSensor`. (#5233)
- The Match-3 integration utilities were moved from `com.unity.ml-agents.extensions` to `com.unity.ml-agents`. (#5259)

#### ml-agents / ml-agents-envs / gym-unity (Python)
- Some console output have been moved from `info` to `debug` and will not be printed by default. If you want all messages to be printed, you can run `mlagents-learn` with the `--debug` option or add the line `debug: true` at the top of the yaml config file. (#5211)
- When using a configuration YAML, it is required to define all behaviors found in a Unity
executable in the trainer configuration YAML, or specify `default_settings`. (#5210)
- The embedding size of attention layers used when a BufferSensor is in the scene has been changed. It is now fixed to 128 units. It might be impossible to resume training from a checkpoint of a previous version. (#5272)

### Bug Fixes
#### com.unity.ml-agents / com.unity.ml-agents.extensions (C#)
- Fixed a bug where sensors and actuators could get sorted inconsistently on different systems to different Culture
settings. Unfortunately, this may require retraining models if it changes the resulting order of the sensors
or actuators on your system. (#5194)
- Removed additional memory allocations that were occurring due to assert messages and iterating of DemonstrationRecorders. (#5246)
- Fixed a bug where agent trying to access unintialized fields when creating a new RayPerceptionSensorComponent on an agent. (#5261)
- Fixed a bug where the DemonstrationRecorder would throw a null reference exception if Num Steps To Record was > 0 and Record was turned off. (#5274)

#### ml-agents / ml-agents-envs / gym-unity (Python)
- Fixed a bug where --results-dir has no effect. (#5269)
- Fixed a bug where old `.pt` checkpoints were not deleted during training. (#5271)
- The `UnityToGymWrapper` initializer now accepts an optional `action_space_seed` seed. If this is specified, it will
be used to set the random seed on the resulting action space. (#5303)


## [1.9.1-preview] - 2021-04-13
### Major Changes
#### ml-agents / ml-agents-envs / gym-unity (Python)
- The `--resume` flag now supports resuming experiments with additional reward providers or
 loading partial models if the network architecture has changed. See
 [here](https://github.com/Unity-Technologies/ml-agents/blob/release_16_docs/docs/Training-ML-Agents.md#loading-an-existing-model)
 for more details. (#5213)

### Bug Fixes
#### com.unity.ml-agents (C#)
- Fixed erroneous warnings when using the Demonstration Recorder. (#5216)

#### ml-agents / ml-agents-envs / gym-unity (Python)
- Fixed an issue which was causing increased variance when using LSTMs. Also fixed an issue with LSTM when used with POCA and `sequence_length` < `time_horizon`. (#5206)
- Fixed a bug where the SAC replay buffer would not be saved out at the end of a run, even if `save_replay_buffer` was enabled. (#5205)
- ELO now correctly resumes when loading from a checkpoint. (#5202)
- In the Python API, fixed `validate_action` to expect the right dimensions when `set_action_single_agent` is called. (#5208)
- In the `GymToUnityWrapper`, raise an appropriate warning if `step()` is called after an environment is done. (#5204)
- Fixed an issue where using one of the `gym` wrappers would override user-set log levels. (#5201)
## [1.9.0-preview] - 2021-03-17
### Major Changes
#### com.unity.ml-agents (C#)
- The `BufferSensor` and `BufferSensorComponent` have been added. They allow the Agent to observe variable number of entities. For an example, see the [Sorter environment](https://github.com/Unity-Technologies/ml-agents/blob/release_15_docs/docs/Learning-Environment-Examples.md#sorter). (#4909)
- The `SimpleMultiAgentGroup` class and `IMultiAgentGroup` interface have been added. These allow Agents to be given rewards and
  end episodes in groups. For examples, see the [Cooperative Push Block](https://github.com/Unity-Technologies/ml-agents/blob/release_15_docs/docs/Learning-Environment-Examples.md#cooperative-push-block), [Dungeon Escape](https://github.com/Unity-Technologies/ml-agents/blob/release_15_docs/docs/Learning-Environment-Examples.md#dungeon-escape) and [Soccer](https://github.com/Unity-Technologies/ml-agents/blob/release_15_docs/docs/Learning-Environment-Examples.md#soccer-twos) environments. (#4923)
#### ml-agents / ml-agents-envs / gym-unity (Python)
- The MA-POCA trainer has been added. This is a new trainer that enables Agents to learn how to work together in groups. Configure
  `poca` as the trainer in the configuration YAML after instantiating a `SimpleMultiAgentGroup` to use this feature. (#5005)

### Minor Changes
#### com.unity.ml-agents / com.unity.ml-agents.extensions (C#)
- Updated com.unity.barracuda to 1.3.2-preview. (#5084)
- Added 3D Ball to the `com.unity.ml-agents` samples. (#5077)
- Make com.unity.modules.unityanalytics an optional dependency. (#5109)

#### ml-agents / ml-agents-envs / gym-unity (Python)
- The `encoding_size` setting for RewardSignals has been deprecated. Please use `network_settings` instead. (#4982)
- Sensor names are now passed through to `ObservationSpec.name`. (#5036)

### Bug Fixes
#### com.unity.ml-agents / com.unity.ml-agents.extensions (C#)
#### ml-agents / ml-agents-envs / gym-unity (Python)
- An issue that caused `GAIL` to fail for environments where agents can terminate episodes by self-sacrifice has been fixed. (#4971)
- Made the error message when observations of different shapes are sent to the trainer clearer. (#5030)
- An issue that prevented curriculums from incrementing with self-play has been fixed. (#5098)

## [1.8.1-preview] - 2021-03-08
### Minor Changes
#### ml-agents / ml-agents-envs / gym-unity (Python)
- The `cattrs` version dependency was updated to allow `>=1.1.0` on Python 3.8 or higher. (#4821)

### Bug Fixes
#### com.unity.ml-agents / com.unity.ml-agents.extensions (C#)
- Fix an issue where queuing InputEvents overwrote data from previous events in the same frame. (#5034)

## [1.8.0-preview] - 2021-02-17
### Major Changes
#### com.unity.ml-agents (C#)
#### ml-agents / ml-agents-envs / gym-unity (Python)
- TensorFlow trainers have been removed, please use the Torch trainers instead. (#4707)
- A plugin system for `mlagents-learn` has been added. You can now define custom
  `StatsWriter` implementations and register them to be called during training.
  More types of plugins will be added in the future. (#4788)

### Minor Changes
#### com.unity.ml-agents / com.unity.ml-agents.extensions (C#)
- The `ActionSpec` constructor is now public. Previously, it was not possible to create an
  ActionSpec with both continuous and discrete actions from code. (#4896)
- `StatAggregationMethod.Sum` can now be passed to `StatsRecorder.Add()`. This
  will result in the values being summed (instead of averaged) when written to
  TensorBoard. Thanks to @brccabral for the contribution! (#4816)
- The upper limit for the time scale (by setting the `--time-scale` paramater in mlagents-learn) was
  removed when training with a player. The Editor still requires it to be clamped to 100. (#4867)
- Added the IHeuristicProvider interface to allow IActuators as well as Agent implement the Heuristic function to generate actions.
  Updated the Basic example and the Match3 Example to use Actuators.
  Changed the namespace and file names of classes in com.unity.ml-agents.extensions. (#4849)
- Added `VectorSensor.AddObservation(IList<float>)`. `VectorSensor.AddObservation(IEnumerable<float>)`
  is deprecated. The `IList` version is recommended, as it does not generate any
  additional memory allocations. (#4887)
- Added `ObservationWriter.AddList()` and deprecated `ObservationWriter.AddRange()`.
  `AddList()` is recommended, as it does not generate any additional memory allocations. (#4887)
- The Barracuda dependency was upgraded to 1.3.0. (#4898)
- Added `ActuatorComponent.CreateActuators`, and deprecate `ActuatorComponent.CreateActuator`.  The
  default implementation will wrap `ActuatorComponent.CreateActuator` in an array and return that. (#4899)
- `InferenceDevice.Burst` was added, indicating that Agent's model will be run using Barracuda's Burst backend.
  This is the default for new Agents, but existing ones that use `InferenceDevice.CPU` should update to
  `InferenceDevice.Burst`. (#4925)
- Add an InputActuatorComponent to allow the generation of Agent action spaces from an InputActionAsset.
  Projects wanting to use this feature will need to add the
  [Input System Package](https://docs.unity3d.com/Packages/com.unity.inputsystem@1.1/manual/index.html)
  at version 1.1.0-preview.3 or later. (#4881)

#### ml-agents / ml-agents-envs / gym-unity (Python)
- Tensorboard now logs the Environment Reward as both a scalar and a histogram. (#4878)
- Added a `--torch-device` commandline option to `mlagents-learn`, which sets the default
  [`torch.device`](https://pytorch.org/docs/stable/tensor_attributes.html#torch.torch.device) used for training. (#4888)
- The `--cpu` commandline option had no effect and was removed. Use `--torch-device=cpu` to force CPU training. (#4888)
- The `mlagents_env` API has changed, `BehaviorSpec` now has a `observation_specs` property containing a list of `ObservationSpec`. For more information on `ObservationSpec` see [here](https://github.com/Unity-Technologies/ml-agents/blob/release_13_docs/docs/Python-API.md#behaviorspec). (#4763, #4825)

### Bug Fixes
#### com.unity.ml-agents (C#)
- Fix a compile warning about using an obsolete enum in `GrpcExtensions.cs`. (#4812)
- CameraSensor now logs an error if the GraphicsDevice is null. (#4880)
- Removed unnecessary memory allocations in `ActuatorManager.UpdateActionArray()` (#4877)
- Removed unnecessary memory allocations in `SensorShapeValidator.ValidateSensors()` (#4879)
- Removed unnecessary memory allocations in `SideChannelManager.GetSideChannelMessage()` (#4886)
- Removed several memory allocations that happened during inference. On a test scene, this
  reduced the amount of memory allocated by approximately 25%. (#4887)
- Removed several memory allocations that happened during inference with discrete actions. (#4922)
- Properly catch permission errors when writing timer files. (#4921)
- Unexpected exceptions during training initialization and shutdown are now logged. If you see
  "noisy" logs, please let us know! (#4930, #4935)

#### ml-agents / ml-agents-envs / gym-unity (Python)
- Fixed a bug that would cause an exception when `RunOptions` was deserialized via `pickle`. (#4842)
- Fixed a bug that can cause a crash if a behavior can appear during training in multi-environment training. (#4872)
- Fixed the computation of entropy for continuous actions. (#4869)
- Fixed a bug that would cause `UnityEnvironment` to wait the full timeout
  period and report a misleading error message if the executable crashed
  without closing the connection. It now periodically checks the process status
  while waiting for a connection, and raises a better error message if it crashes. (#4880)
- Passing a `-logfile` option in the `--env-args` option to `mlagents-learn` is
  no longer overwritten. (#4880)
- The `load_weights` function was being called unnecessarily often in the Ghost Trainer leading to training slowdowns. (#4934)


## [1.7.2-preview] - 2020-12-22
### Bug Fixes
#### com.unity.ml-agents (C#)
- Add analytics package dependency to the package manifest. (#4794)
#### ml-agents / ml-agents-envs / gym-unity (Python)
- Fixed the docker build process. (#4791)


## [1.7.0-preview] - 2020-12-21
### Major Changes
#### com.unity.ml-agents (C#)
#### ml-agents / ml-agents-envs / gym-unity (Python)
- PyTorch trainers now support training agents with both continuous and discrete action spaces. (#4702)
The `.onnx` models generated by the trainers of this release are incompatible with versions of Barracuda before `1.2.1-preview`. If you upgrade the trainers, you must upgrade the version of the Barracuda package as well (which can be done by upgrading the `com.unity.ml-agents` package).
### Minor Changes
#### com.unity.ml-agents / com.unity.ml-agents.extensions (C#)
- Agents with both continuous and discrete actions are now supported. You can specify
both continuous and discrete action sizes in Behavior Parameters. (#4702, #4718)
- In order to improve the developer experience for Unity ML-Agents Toolkit, we have added in-editor analytics.
Please refer to "Information that is passively collected by Unity" in the
[Unity Privacy Policy](https://unity3d.com/legal/privacy-policy). (#4677)
- The FoodCollector example environment now uses continuous actions for moving and
discrete actions for shooting. (#4746)
#### ml-agents / ml-agents-envs / gym-unity (Python)
- `ActionSpec.validate_action()` now enforces that `UnityEnvironment.set_action_for_agent()` receives a 1D `np.array`. (#4691)

### Bug Fixes
#### com.unity.ml-agents (C#)
- Removed noisy warnings about API minor version mismatches in both the C# and python code. (#4688)
#### ml-agents / ml-agents-envs / gym-unity (Python)


## [1.6.0-preview] - 2020-11-18
### Major Changes
#### com.unity.ml-agents (C#)
#### ml-agents / ml-agents-envs / gym-unity (Python)
 - PyTorch trainers are now the default. See the
 [installation docs](https://github.com/Unity-Technologies/ml-agents/blob/release_10_docs/docs/Installation.md) for
 more information on installing PyTorch. For the time being, TensorFlow is still available;
 you can use the TensorFlow backend by adding `--tensorflow` to the CLI, or
 adding `framework: tensorflow` in the configuration YAML. (#4517)

### Minor Changes
#### com.unity.ml-agents / com.unity.ml-agents.extensions (C#)
- The Barracuda dependency was upgraded to 1.1.2 (#4571)
- Utilities were added to `com.unity.ml-agents.extensions` to make it easier to
integrate with match-3 games. See the [readme](https://github.com/Unity-Technologies/ml-agents/blob/release_10_docs/com.unity.ml-agents.extensions/Documentation~/Match3.md)
for more details. (#4515)
#### ml-agents / ml-agents-envs / gym-unity (Python)
- The `action_probs` node is no longer listed as an output in TensorFlow models (#4613).

### Bug Fixes
#### com.unity.ml-agents (C#)
- `Agent.CollectObservations()` and `Agent.EndEpisode()` will now throw an exception
if they are called recursively (for example, if they call `Agent.EndEpisode()`).
Previously, this would result in an infinite loop and cause the editor to hang. (#4573)
#### ml-agents / ml-agents-envs / gym-unity (Python)
- Fixed an issue where runs could not be resumed when using TensorFlow and Ghost Training. (#4593)
- Change the tensor type of step count from int32 to int64 to address the overflow issue when step
goes larger than 2^31. Previous Tensorflow checkpoints will become incompatible and cannot be loaded. (#4607)
- Remove extra period after "Training" in console log. (#4674)


## [1.5.0-preview] - 2020-10-14
### Major Changes
#### com.unity.ml-agents (C#)
#### ml-agents / ml-agents-envs / gym-unity (Python)
 - Added the Random Network Distillation (RND) intrinsic reward signal to the Pytorch
 trainers. To use RND, add a `rnd` section to the `reward_signals` section of your
 yaml configuration file. [More information here](https://github.com/Unity-Technologies/ml-agents/blob/release_9_docs/docs/Training-Configuration-File.md#rnd-intrinsic-reward) (#4473)
### Minor Changes
#### com.unity.ml-agents (C#)
 - Stacking for compressed observations is now supported. An additional setting
 option `Observation Stacks` is added in editor to sensor components that support
 compressed observations. A new class `ISparseChannelSensor` with an
 additional method `GetCompressedChannelMapping()`is added to generate a mapping
 of the channels in compressed data to the actual channel after decompression,
 for the python side to decompress correctly. (#4476)
 - Added a new visual 3DBall environment. (#4513)
#### ml-agents / ml-agents-envs / gym-unity (Python)
 - The Communication API was changed to 1.2.0 to indicate support for stacked
 compressed observation. A new entry `compressed_channel_mapping` is added to the
 proto to handle decompression correctly. Newer versions of the package that wish to
 make use of this will also need a compatible version of the Python trainers. (#4476)
 - In the `VisualFoodCollector` scene, a vector flag representing the frozen state of
 the agent is added to the input observations in addition to the original first-person
 camera frame. The scene is able to train with the provided default config file. (#4511)
 - Added conversion to string for sampler classes to increase the verbosity of
 the curriculum lesson changes. The lesson updates would now output the sampler
 stats in addition to the lesson and parameter name to the console.  (#4484)
 - Localized documentation in Russian is added. Thanks to @SergeyMatrosov for
 the contribution. (#4529)
### Bug Fixes
#### com.unity.ml-agents (C#)
 - Fixed a bug where accessing the Academy outside of play mode would cause the
 Academy to get stepped multiple times when in play mode. (#4532)
#### ml-agents / ml-agents-envs / gym-unity (Python)


## [1.4.0-preview] - 2020-09-16
### Major Changes
#### com.unity.ml-agents (C#)
#### ml-agents / ml-agents-envs / gym-unity (Python)

### Minor Changes
#### com.unity.ml-agents (C#)
- The `IActuator` interface and `ActuatorComponent` abstract class were added.
These are analogous to `ISensor` and `SensorComponent`, but for applying actions
for an Agent. They allow you to control the action space more programmatically
than defining the actions in the Agent's Behavior Parameters. See
[BasicActuatorComponent.cs](https://github.com/Unity-Technologies/ml-agents/blob/release_7_docs/Project/Assets/ML-Agents/Examples/Basic/Scripts/BasicActuatorComponent.cs)
 for an example of how to use them. (#4297, #4315)
- Update Barracuda to 1.1.1-preview (#4482)
- Enabled C# formatting using `dotnet-format`. (#4362)
- GridSensor was added to the `com.unity.ml-agents.extensions` package. Thank you
to Jaden Travnik from Eidos Montreal for the contribution! (#4399)
- Added `Agent.EpisodeInterrupted()`, which can be used to reset the agent when
it has reached a user-determined maximum number of steps. This behaves similarly
to `Agent.EndEpsiode()` but has a slightly different effect on training (#4453).
#### ml-agents / ml-agents-envs / gym-unity (Python)
- Experimental PyTorch support has been added. Use `--torch` when running `mlagents-learn`, or add
`framework: pytorch` to your trainer configuration (under the behavior name) to enable it.
Note that PyTorch 1.6.0 or greater should be installed to use this feature; see
[the PyTorch website](https://pytorch.org/) for installation instructions and
[the relevant ML-Agents docs](https://github.com/Unity-Technologies/ml-agents/blob/release_7_docs/docs/Training-ML-Agents.md#using-pytorch-experimental) for usage. (#4335)
- The minimum supported version of TensorFlow was increased to 1.14.0. (#4411)
- Compressed visual observations with >3 channels are now supported. In
`ISensor.GetCompressedObservation()`, this can be done by writing 3 channels at a
time to a PNG and concatenating the resulting bytes. (#4399)
- The Communication API was changed to 1.1.0 to indicate support for concatenated PNGs
(see above). Newer versions of the package that wish to make use of this will also need
a compatible version of the trainer. (#4462)
- A CNN (`vis_encode_type: match3`) for smaller grids, e.g. board games, has been added.
(#4434)
- You can now again specify a default configuration for your behaviors. Specify `default_settings` in
your trainer configuration to do so. (#4448)
- Improved the executable detection logic for environments on Windows. (#4485)

### Bug Fixes
#### com.unity.ml-agents (C#)
- Previously, `com.unity.ml-agents` was not declaring built-in packages as
dependencies in its package.json. The relevant dependencies are now listed. (#4384)
- Agents no longer try to send observations when they become disabled if the
Academy has been shut down. (#4489)
#### ml-agents / ml-agents-envs / gym-unity (Python)
- Fixed the sample code in the custom SideChannel example. (#4466)
- A bug in the observation normalizer that would cause rewards to decrease
when using `--resume` was fixed. (#4463)
- Fixed a bug in exporting Pytorch models when using multiple discrete actions. (#4491)

## [1.3.0-preview] - 2020-08-12

### Major Changes
#### com.unity.ml-agents (C#)
#### ml-agents / ml-agents-envs / gym-unity (Python)
- The minimum supported Python version for ml-agents-envs was changed to 3.6.1. (#4244)
- The interaction between EnvManager and TrainerController was changed; EnvManager.advance() was split into to stages,
and TrainerController now uses the results from the first stage to handle new behavior names. This change speeds up
Python training by approximately 5-10%. (#4259)

### Minor Changes
#### com.unity.ml-agents (C#)
- StatsSideChannel now stores multiple values per key. This means that multiple
calls to `StatsRecorder.Add()` with the same key in the same step will no
longer overwrite each other. (#4236)
#### ml-agents / ml-agents-envs / gym-unity (Python)
- The versions of `numpy` supported by ml-agents-envs were changed to disallow 1.19.0 or later. This was done to reflect
a similar change in TensorFlow's requirements. (#4274)
- Model checkpoints are now also saved as .nn files during training. (#4127)
- Model checkpoint info is saved in TrainingStatus.json after training is concluded (#4127)
- CSV statistics writer was removed (#4300).

### Bug Fixes
#### com.unity.ml-agents (C#)
- Academy.EnvironmentStep() will now throw an exception if it is called
recursively (for example, by an Agent's CollectObservations method).
Previously, this would result in an infinite loop and cause the editor to hang.
(#4226)
#### ml-agents / ml-agents-envs / gym-unity (Python)
- The algorithm used to normalize observations was introducing NaNs if the initial observations were too large
due to incorrect initialization. The initialization was fixed and is now the observation means from the
first trajectory processed. (#4299)

## [1.2.0-preview] - 2020-07-15

### Major Changes
#### ml-agents / ml-agents-envs / gym-unity (Python)
- The Parameter Randomization feature has been refactored to enable sampling of new parameters per episode to improve robustness. The
  `resampling-interval` parameter has been removed and the config structure updated. More information [here](https://github.com/Unity-Technologies/ml-agents/blob/release_5_docs/docs/Training-ML-Agents.md). (#4065)
- The Parameter Randomization feature has been merged with the Curriculum feature. It is now possible to specify a sampler
in the lesson of a Curriculum. Curriculum has been refactored and is now specified at the level of the parameter, not the
behavior. More information
[here](https://github.com/Unity-Technologies/ml-agents/blob/release_5_docs/docs/Training-ML-Agents.md).(#4160)

### Minor Changes
#### com.unity.ml-agents (C#)
- `SideChannelsManager` was renamed to `SideChannelManager`. The old name is still supported, but deprecated. (#4137)
- `RayPerceptionSensor.Perceive()` now additionally store the GameObject that was hit by the ray. (#4111)
- The Barracuda dependency was upgraded to 1.0.1 (#4188)
#### ml-agents / ml-agents-envs / gym-unity (Python)
- Added new Google Colab notebooks to show how to use `UnityEnvironment'. (#4117)

### Bug Fixes
#### com.unity.ml-agents (C#)
- Fixed an issue where RayPerceptionSensor would raise an exception when the
list of tags was empty, or a tag in the list was invalid (unknown, null, or
empty string). (#4155)

#### ml-agents / ml-agents-envs / gym-unity (Python)
- Fixed an error when setting `initialize_from` in the trainer confiiguration YAML to
`null`. (#4175)
- Fixed issue with FoodCollector, Soccer, and WallJump when playing with keyboard. (#4147, #4174)
- Fixed a crash in StatsReporter when using threaded trainers with very frequent summary writes
(#4201)
- `mlagents-learn` will now raise an error immediately if `--num-envs` is greater than 1 without setting the `--env`
argument. (#4203)

## [1.1.0-preview] - 2020-06-10
### Major Changes
#### com.unity.ml-agents (C#)
#### ml-agents / ml-agents-envs / gym-unity (Python)
- Added new Walker environments. Improved ragdoll stability/performance. (#4037)
- `max_step` in the `TerminalStep` and `TerminalSteps` objects was renamed `interrupted`.
- `beta` and `epsilon` in `PPO` are no longer decayed by default but follow the same schedule as learning rate. (#3940)
- `get_behavior_names()` and `get_behavior_spec()` on UnityEnvironment were replaced by the `behavior_specs` property. (#3946)
- The first version of the Unity Environment Registry (Experimental) has been released. More information [here](https://github.com/Unity-Technologies/ml-agents/blob/release_5_docs/docs/Unity-Environment-Registry.md)(#3967)
- `use_visual` and `allow_multiple_visual_obs` in the `UnityToGymWrapper` constructor
were replaced by `allow_multiple_obs` which allows one or more visual observations and
vector observations to be used simultaneously. (#3981) Thank you @shakenes !
- Curriculum and Parameter Randomization configurations have been merged
  into the main training configuration file. Note that this means training
  configuration files are now environment-specific. (#3791)
- The format for trainer configuration has changed, and the "default" behavior has been deprecated.
  See the [Migration Guide](https://github.com/Unity-Technologies/ml-agents/blob/release_5_docs/docs/Migrating.md) for more details. (#3936)
- Training artifacts (trained models, summaries) are now found in the `results/`
  directory. (#3829)
- When using Curriculum, the current lesson will resume if training is quit and resumed. As such,
  the `--lesson` CLI option has been removed. (#4025)
### Minor Changes
#### com.unity.ml-agents (C#)
- `ObservableAttribute` was added. Adding the attribute to fields or properties on an Agent will allow it to generate
  observations via reflection. (#3925, #4006)
#### ml-agents / ml-agents-envs / gym-unity (Python)
- Unity Player logs are now written out to the results directory. (#3877)
- Run configuration YAML files are written out to the results directory at the end of the run. (#3815)
- The `--save-freq` CLI option has been removed, and replaced by a `checkpoint_interval` option in the trainer configuration YAML. (#4034)
- When trying to load/resume from a checkpoint created with an earlier verison of ML-Agents,
  a warning will be thrown. (#4035)
### Bug Fixes
- Fixed an issue where SAC would perform too many model updates when resuming from a
  checkpoint, and too few when using `buffer_init_steps`. (#4038)
- Fixed a bug in the onnx export that would cause constants needed for inference to not be visible to some versions of
  the Barracuda importer. (#4073)
#### com.unity.ml-agents (C#)
#### ml-agents / ml-agents-envs / gym-unity (Python)


## [1.0.2-preview] - 2020-05-20
### Bug Fixes
#### com.unity.ml-agents (C#)
- Fix missing .meta file


## [1.0.1-preview] - 2020-05-19
### Bug Fixes
#### com.unity.ml-agents (C#)
- A bug that would cause the editor to go into a loop when a prefab was selected was fixed. (#3949)
- BrainParameters.ToProto() no longer throws an exception if none of the fields have been set. (#3930)
- The Barracuda dependency was upgraded to 0.7.1-preview. (#3977)
#### ml-agents / ml-agents-envs / gym-unity (Python)
- An issue was fixed where using `--initialize-from` would resume from the past step count. (#3962)
- The gym wrapper error for the wrong number of agents now fires more consistently, and more details
  were added to the error message when the input dimension is wrong. (#3963)


## [1.0.0-preview] - 2020-04-30
### Major Changes
#### com.unity.ml-agents (C#)

- The `MLAgents` C# namespace was renamed to `Unity.MLAgents`, and other nested
  namespaces were similarly renamed. (#3843)
- The offset logic was removed from DecisionRequester. (#3716)
- The signature of `Agent.Heuristic()` was changed to take a float array as a
  parameter, instead of returning the array. This was done to prevent a common
  source of error where users would return arrays of the wrong size. (#3765)
- The communication API version has been bumped up to 1.0.0 and will use
  [Semantic Versioning](https://semver.org/) to do compatibility checks for
  communication between Unity and the Python process. (#3760)
- The obsolete `Agent` methods `GiveModel`, `Done`, `InitializeAgent`,
  `AgentAction` and `AgentReset` have been removed. (#3770)
- The SideChannel API has changed:
  - Introduced the `SideChannelManager` to register, unregister and access side
    channels. (#3807)
  - `Academy.FloatProperties` was replaced by `Academy.EnvironmentParameters`.
    See the [Migration Guide](https://github.com/Unity-Technologies/ml-agents/blob/release_1_docs/docs/Migrating.md)
    for more details on upgrading. (#3807)
  - `SideChannel.OnMessageReceived` is now a protected method (was public)
  - SideChannel IncomingMessages methods now take an optional default argument,
    which is used when trying to read more data than the message contains. (#3751)
  - Added a feature to allow sending stats from C# environments to TensorBoard
    (and other python StatsWriters). To do this from your code, use
    `Academy.Instance.StatsRecorder.Add(key, value)`. (#3660)
- `CameraSensorComponent.m_Grayscale` and
  `RenderTextureSensorComponent.m_Grayscale` were changed from `public` to
  `private`. These can still be accessed via their corresponding properties.
  (#3808)
- Public fields and properties on several classes were renamed to follow Unity's
  C# style conventions. All public fields and properties now use "PascalCase"
  instead of "camelCase"; for example, `Agent.maxStep` was renamed to
  `Agent.MaxStep`. For a full list of changes, see the pull request. (#3828)
- `WriteAdapter` was renamed to `ObservationWriter`. If you have a custom
  `ISensor` implementation, you will need to change the signature of its
  `Write()` method. (#3834)
- The Barracuda dependency was upgraded to 0.7.0-preview (which has breaking
  namespace and assembly name changes). (#3875)

#### ml-agents / ml-agents-envs / gym-unity (Python)

- The `--load` and `--train` command-line flags have been deprecated. Training
  now happens by default, and use `--resume` to resume training instead of
  `--load`. (#3705)
- The Jupyter notebooks have been removed from the repository. (#3704)
- The multi-agent gym option was removed from the gym wrapper. For multi-agent
  scenarios, use the [Low Level Python API](https://github.com/Unity-Technologies/ml-agents/blob/release_1_docs/docs/Python-API.md). (#3681)
- The low level Python API has changed. You can look at the document
  [Low Level Python API](https://github.com/Unity-Technologies/ml-agents/blob/release_1_docs/docs/Python-API.md)
  documentation for more information. If you use `mlagents-learn` for training, this should be a
  transparent change. (#3681)
- Added ability to start training (initialize model weights) from a previous run
  ID. (#3710)
- The GhostTrainer has been extended to support asymmetric games and the
  asymmetric example environment Strikers Vs. Goalie has been added. (#3653)
- The `UnityEnv` class from the `gym-unity` package was renamed
  `UnityToGymWrapper` and no longer creates the `UnityEnvironment`. Instead, the
  `UnityEnvironment` must be passed as input to the constructor of
  `UnityToGymWrapper` (#3812)

### Minor Changes

#### com.unity.ml-agents (C#)

- Added new 3-joint Worm ragdoll environment. (#3798)
- `StackingSensor` was changed from `internal` visibility to `public`. (#3701)
- The internal event `Academy.AgentSetStatus` was renamed to
  `Academy.AgentPreStep` and made public. (#3716)
- Academy.InferenceSeed property was added. This is used to initialize the
  random number generator in ModelRunner, and is incremented for each
  ModelRunner. (#3823)
- `Agent.GetObservations()` was added, which returns a read-only view of the
  observations added in `CollectObservations()`. (#3825)
- `UnityRLCapabilities` was added to help inform users when RL features are
  mismatched between C# and Python packages. (#3831)

#### ml-agents / ml-agents-envs / gym-unity (Python)

- Format of console output has changed slightly and now matches the name of the
  model/summary directory. (#3630, #3616)
- Renamed 'Generalization' feature to 'Environment Parameter Randomization'.
  (#3646)
- Timer files now contain a dictionary of metadata, including things like the
  package version numbers. (#3758)
- The way that UnityEnvironment decides the port was changed. If no port is
  specified, the behavior will depend on the `file_name` parameter. If it is
  `None`, 5004 (the editor port) will be used; otherwise 5005 (the base
  environment port) will be used. (#3673)
- Running `mlagents-learn` with the same `--run-id` twice will no longer
  overwrite the existing files. (#3705)
- Model updates can now happen asynchronously with environment steps for better
  performance. (#3690)
- `num_updates` and `train_interval` for SAC were replaced with
  `steps_per_update`. (#3690)
- The maximum compatible version of tensorflow was changed to allow tensorflow
  2.1 and 2.2. This will allow use with python 3.8 using tensorflow 2.2.0rc3.
  (#3830)
- `mlagents-learn` will no longer set the width and height of the executable
  window to 84x84 when no width nor height arguments are given. (#3867)

### Bug Fixes

#### com.unity.ml-agents (C#)

- Fixed a display bug when viewing Demonstration files in the inspector. The
  shapes of the observations in the file now display correctly. (#3771)

#### ml-agents / ml-agents-envs / gym-unity (Python)

- Fixed an issue where exceptions from environments provided a return code of 0.
  (#3680)
- Self-Play team changes will now trigger a full environment reset. This
  prevents trajectories in progress during a team change from getting into the
  buffer. (#3870)

## [0.15.1-preview] - 2020-03-30

### Bug Fixes

- Raise the wall in CrawlerStatic scene to prevent Agent from falling off.
  (#3650)
- Fixed an issue where specifying `vis_encode_type` was required only for SAC.
  (#3677)
- Fixed the reported entropy values for continuous actions (#3684)
- Fixed an issue where switching models using `SetModel()` during training would
  use an excessive amount of memory. (#3664)
- Environment subprocesses now close immediately on timeout or wrong API
  version. (#3679)
- Fixed an issue in the gym wrapper that would raise an exception if an Agent
  called EndEpisode multiple times in the same step. (#3700)
- Fixed an issue where logging output was not visible; logging levels are now
  set consistently. (#3703)

## [0.15.0-preview] - 2020-03-18

### Major Changes

- `Agent.CollectObservations` now takes a VectorSensor argument. (#3352, #3389)
- Added `Agent.CollectDiscreteActionMasks` virtual method with a
  `DiscreteActionMasker` argument to specify which discrete actions are
  unavailable to the Agent. (#3525)
- Beta support for ONNX export was added. If the `tf2onnx` python package is
  installed, models will be saved to `.onnx` as well as `.nn` format. Note that
  Barracuda 0.6.0 or later is required to import the `.onnx` files properly
- Multi-GPU training and the `--multi-gpu` option has been removed temporarily.
  (#3345)
- All Sensor related code has been moved to the namespace `MLAgents.Sensors`.
- All SideChannel related code has been moved to the namespace
  `MLAgents.SideChannels`.
- `BrainParameters` and `SpaceType` have been removed from the public API
- `BehaviorParameters` have been removed from the public API.
- The following methods in the `Agent` class have been deprecated and will be
  removed in a later release:
  - `InitializeAgent()` was renamed to `Initialize()`
  - `AgentAction()` was renamed to `OnActionReceived()`
  - `AgentReset()` was renamed to `OnEpisodeBegin()`
  - `Done()` was renamed to `EndEpisode()`
  - `GiveModel()` was renamed to `SetModel()`

### Minor Changes

- Monitor.cs was moved to Examples. (#3372)
- Automatic stepping for Academy is now controlled from the
  AutomaticSteppingEnabled property. (#3376)
- The GetEpisodeCount, GetStepCount, GetTotalStepCount and methods of Academy
  were changed to EpisodeCount, StepCount, TotalStepCount properties
  respectively. (#3376)
- Several classes were changed from public to internal visibility. (#3390)
- Academy.RegisterSideChannel and UnregisterSideChannel methods were added.
  (#3391)
- A tutorial on adding custom SideChannels was added (#3391)
- The stepping logic for the Agent and the Academy has been simplified (#3448)
- Update Barracuda to 0.6.1-preview

* The interface for `RayPerceptionSensor.PerceiveStatic()` was changed to take
  an input class and write to an output class, and the method was renamed to
  `Perceive()`.

- The checkpoint file suffix was changed from `.cptk` to `.ckpt` (#3470)
- The command-line argument used to determine the port that an environment will
  listen on was changed from `--port` to `--mlagents-port`.
- `DemonstrationRecorder` can now record observations outside of the editor.
- `DemonstrationRecorder` now has an optional path for the demonstrations. This
  will default to `Application.dataPath` if not set.
- `DemonstrationStore` was changed to accept a `Stream` for its constructor, and
  was renamed to `DemonstrationWriter`
- The method `GetStepCount()` on the Agent class has been replaced with the
  property getter `StepCount`
- `RayPerceptionSensorComponent` and related classes now display the debug
  gizmos whenever the Agent is selected (not just Play mode).
- Most fields on `RayPerceptionSensorComponent` can now be changed while the
  editor is in Play mode. The exceptions to this are fields that affect the
  number of observations.
- Most fields on `CameraSensorComponent` and `RenderTextureSensorComponent` were
  changed to private and replaced by properties with the same name.
- Unused static methods from the `Utilities` class (ShiftLeft, ReplaceRange,
  AddRangeNoAlloc, and GetSensorFloatObservationSize) were removed.
- The `Agent` class is no longer abstract.
- SensorBase was moved out of the package and into the Examples directory.
- `AgentInfo.actionMasks` has been renamed to `AgentInfo.discreteActionMasks`.
- `DecisionRequester` has been made internal (you can still use the
  DecisionRequesterComponent from the inspector). `RepeatAction` was renamed
  `TakeActionsBetweenDecisions` for clarity. (#3555)
- The `IFloatProperties` interface has been removed.
- Fix #3579.
- Improved inference performance for models with multiple action branches.
  (#3598)
- Fixed an issue when using GAIL with less than `batch_size` number of
  demonstrations. (#3591)
- The interfaces to the `SideChannel` classes (on C# and python) have changed to
  use new `IncomingMessage` and `OutgoingMessage` classes. These should make
  reading and writing data to the channel easier. (#3596)
- Updated the ExpertPyramid.demo example demonstration file (#3613)
- Updated project version for example environments to 2018.4.18f1. (#3618)
- Changed the Product Name in the example environments to remove spaces, so that
  the default build executable file doesn't contain spaces. (#3612)

## [0.14.1-preview] - 2020-02-25

### Bug Fixes

- Fixed an issue which caused self-play training sessions to consume a lot of
  memory. (#3451)
- Fixed an IndexError when using GAIL or behavioral cloning with demonstrations
  recorded with 0.14.0 or later (#3464)
- Updated the `gail_config.yaml` to work with per-Agent steps (#3475)
- Fixed demonstration recording of experiences when the Agent is done. (#3463)
- Fixed a bug with the rewards of multiple Agents in the gym interface (#3471,
  #3496)

## [0.14.0-preview] - 2020-02-13

### Major Changes

- A new self-play mechanism for training agents in adversarial scenarios was
  added (#3194)
- Tennis and Soccer environments were refactored to enable training with
  self-play (#3194, #3331)
- UnitySDK folder was split into a Unity Package (com.unity.ml-agents) and our
  examples were moved to the Project folder (#3267)
- Academy is now a singleton and is no longer abstract (#3210, #3184)
- In order to reduce the size of the API, several classes and methods were
  marked as internal or private. Some public fields on the Agent were trimmed
  (#3342, #3353, #3269)
- Decision Period and on-demand decision checkboxes were removed from the Agent.
  on-demand decision is now the default (#3243)
- Calling Done() on the Agent will reset it immediately and call the AgentReset
  virtual method (#3291, #3242)
- The "Reset on Done" setting in AgentParameters was removed; this is now always
  true. AgentOnDone virtual method on the Agent was removed (#3311, #3222)
- Trainer steps are now counted per-Agent, not per-environment as in previous
  versions. For instance, if you have 10 Agents in the scene, 20 environment
  steps now correspond to 200 steps as printed in the terminal and in
  Tensorboard (#3113)

### Minor Changes

- Barracuda was updated to 0.5.0-preview (#3329)
- --num-runs option was removed from mlagents-learn (#3155)
- Curriculum config files are now YAML formatted and all curricula for a
  training run are combined into a single file (#3186)
- ML-Agents components, such as BehaviorParameters and various Sensor
  implementations, now appear in the Components menu (#3231)
- Exceptions are now raised in Unity (in debug mode only) if NaN observations or
  rewards are passed (#3221)
- RayPerception MonoBehavior, which was previously deprecated, was removed
  (#3304)
- Uncompressed visual (i.e. 3d float arrays) observations are now supported.
  CameraSensorComponent and RenderTextureSensor now have an option to write
  uncompressed observations (#3148)
- Agent’s handling of observations during training was improved so that an extra
  copy of the observations is no longer maintained (#3229)
- Error message for missing trainer config files was improved to include the
  absolute path (#3230)
- Support for 2017.4 LTS was dropped (#3121, #3168)
- Some documentation improvements were made (#3296, #3292, #3295, #3281)

### Bug Fixes

- Numpy warning when stats don’t exist (#3251)
- A bug that caused RayPerceptionSensor to behave inconsistently with transforms
  that have non-1 scale was fixed (#3321)
- Some small bugfixes to tensorflow_to_barracuda.py were backported from the
  barracuda release (#3341)
- Base port in the jupyter notebook example was updated to use the same port
  that the editor uses (#3283)

## [0.13.0-preview] - 2020-01-24

### This is the first release of _Unity Package ML-Agents_.

_Short description of this release_<|MERGE_RESOLUTION|>--- conflicted
+++ resolved
@@ -18,13 +18,9 @@
 #### ml-agents / ml-agents-envs / gym-unity (Python)
 - Fixed a bug in multi-agent cooperative training where agents might not receive all of the states of
 terminated teammates. (#5441)
-<<<<<<< HEAD
 - Fixed a bug when using LSTM and SAC where the buffer might contain non-integer numbers of sequences. (#5456)
-
-=======
 - Fixed wrong attribute name in argparser for torch device option (#5433)(#5467)
 - Fixed conflicting CLI and yaml options regarding resume & initialize_from (#5495)
->>>>>>> 45dc5dc9
 ## [2.1.0-exp.1] - 2021-06-09
 ### Minor Changes
 #### com.unity.ml-agents / com.unity.ml-agents.extensions (C#)
