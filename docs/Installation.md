--- conflicted
+++ resolved
@@ -42,9 +42,9 @@
 strongly recommend that you install Unity through the Unity Hub as it will
 enable you to manage multiple Unity versions.
 
-### Install **Python 3.8.13** or Higher
+### Install **Python 3.7.2** or Higher
 
-We recommend [installing](https://www.python.org/downloads/) Python 3.8.
+We recommend [installing](https://www.python.org/downloads/) Python 3.7.
 If you are using Windows, please install the x86-64 version and not x86.
 If your Python environment doesn't include `pip3`, see these
 [instructions](https://packaging.python.org/guides/installing-using-linux-tools/#installing-pip-setuptools-wheel-with-linux-package-managers)
@@ -62,19 +62,19 @@
 the repository if you would like to explore more examples.
 
 ```sh
-git clone --branch release_20 https://github.com/Unity-Technologies/ml-agents.git
+git clone --branch release_19 https://github.com/Unity-Technologies/ml-agents.git
 ```
 
-The `--branch release_20` option will switch to the tag of the latest stable
+The `--branch release_19` option will switch to the tag of the latest stable
 release. Omitting that will get the `main` branch which is potentially unstable.
 
 #### Advanced: Local Installation for Development
 
 You will need to clone the repository if you plan to modify or extend the
 ML-Agents Toolkit for your purposes. If you plan to contribute those changes
-back, make sure to clone the `main` branch (by omitting `--branch release_20`
+back, make sure to clone the `main` branch (by omitting `--branch release_19`
 from the command above). See our
-[Contributions Guidelines](CONTRIBUTING.md) for more
+[Contributions Guidelines](../com.unity.ml-agents/CONTRIBUTING.md) for more
 information on contributing to the ML-Agents Toolkit.
 
 ### Install the `com.unity.ml-agents` Unity package
@@ -153,11 +153,7 @@
 run from the command line:
 
 ```sh
-<<<<<<< HEAD
-python -m pip install mlagents==0.29.0
-=======
 python -m pip install mlagents==0.30.0
->>>>>>> 28ec36a7
 ```
 
 Note that this will install `mlagents` from PyPi, _not_ from the cloned
