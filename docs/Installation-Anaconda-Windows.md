# Installing ML-Agents Toolkit for Windows (Deprecated)

:warning: **Note:** We no longer use this guide ourselves and so it may not work
correctly. We've decided to keep it up just in case it is helpful to you.

The ML-Agents Toolkit supports Windows 10. While it might be possible to run the
ML-Agents Toolkit using other versions of Windows, it has not been tested on
other versions. Furthermore, the ML-Agents Toolkit has not been tested on a
Windows VM such as Bootcamp or Parallels.

To use the ML-Agents Toolkit, you install Python and the required Python
packages as outlined below. This guide also covers how set up GPU-based training
(for advanced users). GPU-based training is not currently required for the
ML-Agents Toolkit. However, training on a GPU might be required by future
versions and features.

## Step 1: Install Python via Anaconda

[Download](https://www.anaconda.com/download/#windows) and install Anaconda for
Windows. By using Anaconda, you can manage separate environments for different
distributions of Python. Python 3.8.13 or higher is required as we no longer
support Python 2. In this guide, we are using Python version 3.8 and Anaconda
version 5.1
([64-bit](https://repo.continuum.io/archive/Anaconda3-5.1.0-Windows-x86_64.exe)
or [32-bit](https://repo.continuum.io/archive/Anaconda3-5.1.0-Windows-x86.exe)
direct links).

<p align="center">
  <img src="images/anaconda_install.PNG"
       alt="Anaconda Install"
       width="500" border="10" />
</p>

We recommend the default _advanced installation options_. However, select the
options appropriate for your specific situation.

<p align="center">
  <img src="images/anaconda_default.PNG" alt="Anaconda Install" width="500" border="10" />
</p>

After installation, you must open **Anaconda Navigator** to finish the setup.
From the Windows search bar, type _anaconda navigator_. You can close Anaconda
Navigator after it opens.

If environment variables were not created, you will see error "conda is not
recognized as internal or external command" when you type `conda` into the
command line. To solve this you will need to set the environment variable
correctly.

Type `environment variables` in the search bar (this can be reached by hitting
the Windows key or the bottom left Windows button). You should see an option
called **Edit the system environment variables**.

<p align="center">
  <img src="images/edit_env_var.png"
       alt="edit env variables"
       width="250" border="10" />
</p>

From here, click the **Environment Variables** button. Double click "Path" under
**System variable** to edit the "Path" variable, click **New** to add the
following new paths.

```console
%UserProfile%\Anaconda3\Scripts
%UserProfile%\Anaconda3\Scripts\conda.exe
%UserProfile%\Anaconda3
%UserProfile%\Anaconda3\python.exe
```

## Step 2: Setup and Activate a New Conda Environment

You will create a new [Conda environment](https://conda.io/docs/) to be used
with the ML-Agents Toolkit. This means that all the packages that you install
are localized to just this environment. It will not affect any other
installation of Python or other environments. Whenever you want to run
ML-Agents, you will need activate this Conda environment.

To create a new Conda environment, open a new Anaconda Prompt (_Anaconda Prompt_
in the search bar) and type in the following command:

```sh
conda create -n ml-agents python=3.8
```

You may be asked to install new packages. Type `y` and press enter _(make sure
you are connected to the Internet)_. You must install these required packages.
The new Conda environment is called ml-agents and uses Python version 3.8.

<p align="center">
  <img src="images/conda_new.PNG" alt="Anaconda Install" width="500" border="10" />
</p>

To use this environment, you must activate it. _(To use this environment In the
future, you can run the same command)_. In the same Anaconda Prompt, type in the
following command:

```sh
activate ml-agents
```

You should see `(ml-agents)` prepended on the last line.

Next, install `tensorflow`. Install this package using `pip` - which is a
package management system used to install Python packages. Latest versions of
TensorFlow won't work, so you will need to make sure that you install version
1.7.1. In the same Anaconda Prompt, type in the following command _(make sure
you are connected to the Internet)_:

```sh
pip install tensorflow==1.7.1
```

## Step 3: Install Required Python Packages

The ML-Agents Toolkit depends on a number of Python packages. Use `pip` to
install these Python dependencies.

If you haven't already, clone the ML-Agents Toolkit Github repository to your
local computer. You can do this using Git
([download here](https://git-scm.com/download/win)) and running the following
commands in an Anaconda Prompt _(if you open a new prompt, be sure to activate
the ml-agents Conda environment by typing `activate ml-agents`)_:

```sh
git clone --branch release_20 https://github.com/Unity-Technologies/ml-agents.git
```

The `--branch release_20` option will switch to the tag of the latest stable
release. Omitting that will get the `main` branch which is potentially
unstable.

If you don't want to use Git, you can find download links on the
[releases page](https://github.com/Unity-Technologies/ml-agents/releases).

The `com.unity.ml-agents` subdirectory contains the core code to add to your
projects. The `Project` subdirectory contains many
[example environments](Learning-Environment-Examples.md) to help you get
started.

The `ml-agents` subdirectory contains a Python package which provides deep
reinforcement learning trainers to use with Unity environments.

The `ml-agents-envs` subdirectory contains a Python API to interface with Unity,
which the `ml-agents` package depends on.

The `gym-unity` subdirectory contains a package to interface with OpenAI Gym.

Keep in mind where the files were downloaded, as you will need the trainer
config files in this directory when running `mlagents-learn`. Make sure you are
connected to the Internet and then type in the Anaconda Prompt:

```console
<<<<<<< HEAD
python -m pip install mlagents==0.29.0
=======
python -m pip install mlagents==0.30.0
>>>>>>> 28ec36a7
```

This will complete the installation of all the required Python packages to run
the ML-Agents Toolkit.

Sometimes on Windows, when you use pip to install certain Python packages, the
pip will get stuck when trying to read the cache of the package. If you see
this, you can try:

```console
<<<<<<< HEAD
python -m pip install mlagents==0.29.0 --no-cache-dir
=======
python -m pip install mlagents==0.30.0 --no-cache-dir
>>>>>>> 28ec36a7
```

This `--no-cache-dir` tells the pip to disable the cache.

### Installing for Development

If you intend to make modifications to `ml-agents` or `ml-agents-envs`, you
should install the packages from the cloned repo rather than from PyPi. To do
this, you will need to install `ml-agents` and `ml-agents-envs` separately.

In our example, the files are located in `C:\Downloads`. After you have either
cloned or downloaded the files, from the Anaconda Prompt, change to the
ml-agents subdirectory inside the ml-agents directory:

```console
cd C:\Downloads\ml-agents
```

From the repo's main directory, now run:

```console
cd ml-agents-envs
pip install -e .
cd ..
cd ml-agents
pip install -e .
```

Running pip with the `-e` flag will let you make changes to the Python files
directly and have those reflected when you run `mlagents-learn`. It is important
to install these packages in this order as the `mlagents` package depends on
`mlagents_envs`, and installing it in the other order will download
`mlagents_envs` from PyPi.

## (Optional) Step 4: GPU Training using The ML-Agents Toolkit

GPU is not required for the ML-Agents Toolkit and won't speed up the PPO
algorithm a lot during training(but something in the future will benefit from
GPU). This is a guide for advanced users who want to train using GPUs.
Additionally, you will need to check if your GPU is CUDA compatible. Please
check Nvidia's page [here](https://developer.nvidia.com/cuda-gpus).

Currently for the ML-Agents Toolkit, only CUDA v9.0 and cuDNN v7.0.5 is
supported.

### Install Nvidia CUDA toolkit

[Download](https://developer.nvidia.com/cuda-toolkit-archive) and install the
CUDA toolkit 9.0 from Nvidia's archive. The toolkit includes GPU-accelerated
libraries, debugging and optimization tools, a C/C++ (Step Visual Studio 2017)
compiler and a runtime library and is needed to run the ML-Agents Toolkit. In
this guide, we are using version
[9.0.176](https://developer.nvidia.com/compute/cuda/9.0/Prod/network_installers/cuda_9.0.176_win10_network-exe)).

Before installing, please make sure you **close any running instances of Unity
or Visual Studio**.

Run the installer and select the Express option. Note the directory where you
installed the CUDA toolkit. In this guide, we installed in the directory
`C:\Program Files\NVIDIA GPU Computing Toolkit\CUDA\v9.0`

### Install Nvidia cuDNN library

[Download](https://developer.nvidia.com/cudnn) and install the cuDNN library
from Nvidia. cuDNN is a GPU-accelerated library of primitives for deep neural
networks. Before you can download, you will need to sign up for free to the
Nvidia Developer Program.

<p align="center">
  <img src="images/cuDNN_membership_required.png"
       alt="cuDNN membership required"
       width="500" border="10" />
</p>

Once you've signed up, go back to the cuDNN
[downloads page](https://developer.nvidia.com/cudnn). You may or may not be
asked to fill out a short survey. When you get to the list cuDNN releases,
**make sure you are downloading the right version for the CUDA toolkit you
installed in Step 1.** In this guide, we are using version 7.0.5 for CUDA
toolkit version 9.0
([direct link](https://developer.nvidia.com/compute/machine-learning/cudnn/secure/v7.0.5/prod/9.0_20171129/cudnn-9.0-windows10-x64-v7)).

After you have downloaded the cuDNN files, you will need to extract the files
into the CUDA toolkit directory. In the cuDNN zip file, there are three folders
called `bin`, `include`, and `lib`.

<p align="center">
  <img src="images/cudnn_zip_files.PNG"
       alt="cuDNN zip files"
       width="500" border="10" />
</p>

Copy these three folders into the CUDA toolkit directory. The CUDA toolkit
directory is located at
`C:\Program Files\NVIDIA GPU Computing Toolkit\CUDA\v9.0`

<p align="center">
  <img src="images/cuda_toolkit_directory.PNG"
       alt="cuda toolkit directory"
       width="500" border="10" />
</p>

### Set Environment Variables

You will need to add one environment variable and two path variables.

To set the environment variable, type `environment variables` in the search bar
(this can be reached by hitting the Windows key or the bottom left Windows
button). You should see an option called **Edit the system environment
variables**.

<p align="center">
  <img src="images/edit_env_var.png"
       alt="edit env variables"
       width="250" border="10" />
</p>

From here, click the **Environment Variables** button. Click **New** to add a
new system variable _(make sure you do this under **System variables** and not
User variables_.

<p align="center">
  <img src="images/new_system_variable.PNG"
       alt="new system variable"
       width="500" border="10" />
</p>

For **Variable Name**, enter `CUDA_HOME`. For the variable value, put the
directory location for the CUDA toolkit. In this guide, the directory location
is `C:\Program Files\NVIDIA GPU Computing Toolkit\CUDA\v9.0`. Press **OK** once.

<p align="center">
  <img src="images/system_variable_name_value.PNG"
       alt="system variable names and values"
       width="500" border="10" />
</p>

To set the two path variables, inside the same **Environment Variables** window
and under the second box called **System Variables**, find a variable called
`Path` and click **Edit**. You will add two directories to the list. For this
guide, the two entries would look like:

```console
C:\Program Files\NVIDIA GPU Computing Toolkit\CUDA\v9.0\lib\x64
C:\Program Files\NVIDIA GPU Computing Toolkit\CUDA\v9.0\extras\CUPTI\libx64
```

Make sure to replace the relevant directory location with the one you have
installed. _Please note that case sensitivity matters_.

<p align="center">
    <img src="images/path_variables.PNG"
        alt="Path variables"
        width="500" border="10" />
</p>

### Install TensorFlow GPU

Next, install `tensorflow-gpu` using `pip`. You'll need version 1.7.1. In an
Anaconda Prompt with the Conda environment ml-agents activated, type in the
following command to uninstall TensorFlow for cpu and install TensorFlow for gpu
_(make sure you are connected to the Internet)_:

```sh
pip uninstall tensorflow
pip install tensorflow-gpu==1.7.1
```

Lastly, you should test to see if everything installed properly and that
TensorFlow can identify your GPU. In the same Anaconda Prompt, open Python in
the Prompt by calling:

```sh
python
```

And then type the following commands:

```python
import tensorflow as tf

sess = tf.Session(config=tf.ConfigProto(log_device_placement=True))
```

You should see something similar to:

```console
Found device 0 with properties ...
```

## Acknowledgments

We would like to thank
[Jason Weimann](https://unity3d.college/2017/10/25/machine-learning-in-unity3d-setting-up-the-environment-tensorflow-for-agentml-on-windows-10/)
and
[Nitish S. Mutha](http://blog.nitishmutha.com/tensorflow/2017/01/22/TensorFlow-with-gpu-for-windows.html)
for writing the original articles which were used to create this guide.<|MERGE_RESOLUTION|>--- conflicted
+++ resolved
@@ -18,8 +18,8 @@
 
 [Download](https://www.anaconda.com/download/#windows) and install Anaconda for
 Windows. By using Anaconda, you can manage separate environments for different
-distributions of Python. Python 3.8.13 or higher is required as we no longer
-support Python 2. In this guide, we are using Python version 3.8 and Anaconda
+distributions of Python. Python 3.7.2 or higher is required as we no longer
+support Python 2. In this guide, we are using Python version 3.7 and Anaconda
 version 5.1
 ([64-bit](https://repo.continuum.io/archive/Anaconda3-5.1.0-Windows-x86_64.exe)
 or [32-bit](https://repo.continuum.io/archive/Anaconda3-5.1.0-Windows-x86.exe)
@@ -80,12 +80,12 @@
 in the search bar) and type in the following command:
 
 ```sh
-conda create -n ml-agents python=3.8
+conda create -n ml-agents python=3.7
 ```
 
 You may be asked to install new packages. Type `y` and press enter _(make sure
 you are connected to the Internet)_. You must install these required packages.
-The new Conda environment is called ml-agents and uses Python version 3.8.
+The new Conda environment is called ml-agents and uses Python version 3.7.
 
 <p align="center">
   <img src="images/conda_new.PNG" alt="Anaconda Install" width="500" border="10" />
@@ -123,10 +123,10 @@
 the ml-agents Conda environment by typing `activate ml-agents`)_:
 
 ```sh
-git clone --branch release_20 https://github.com/Unity-Technologies/ml-agents.git
-```
-
-The `--branch release_20` option will switch to the tag of the latest stable
+git clone --branch release_19 https://github.com/Unity-Technologies/ml-agents.git
+```
+
+The `--branch release_19` option will switch to the tag of the latest stable
 release. Omitting that will get the `main` branch which is potentially
 unstable.
 
@@ -151,11 +151,7 @@
 connected to the Internet and then type in the Anaconda Prompt:
 
 ```console
-<<<<<<< HEAD
-python -m pip install mlagents==0.29.0
-=======
 python -m pip install mlagents==0.30.0
->>>>>>> 28ec36a7
 ```
 
 This will complete the installation of all the required Python packages to run
@@ -166,11 +162,7 @@
 this, you can try:
 
 ```console
-<<<<<<< HEAD
-python -m pip install mlagents==0.29.0 --no-cache-dir
-=======
 python -m pip install mlagents==0.30.0 --no-cache-dir
->>>>>>> 28ec36a7
 ```
 
 This `--no-cache-dir` tells the pip to disable the cache.
